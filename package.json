{
  "name": "@webstudio-is/designer",
  "version": "0.1.0",
  "description": "Webstudio Designer UI as a service",
  "scripts": {
    "build": "remix build",
    "dev": "yarn setup && node -r dotenv/config node_modules/.bin/remix dev",
    "start": "remix-serve build",
    "typecheck": "tsc -b",
    "lint": "eslint . --ext .ts,.tsx --max-warnings 0",
    "test": "jest",
    "setup": "cp ./node_modules/@webstudio-is/sdk/prisma/schema.prisma prisma/ && yarn migrate && yarn generate",
    "checks": "yarn lint && yarn typecheck && yarn prettier --check && yarn test",
    "migrate": "prisma migrate dev",
    "generate": "prisma generate",
    "watch:sdk": "relative-deps && relative-deps watch",
    "prettier": "prettier \"*.{js,md,json,ts}\" \"{docs,app}/**/*.{js,md,json,ts}\"",
<<<<<<< HEAD
    "storybook:run": "NODE_OPTIONS=--openssl-legacy-provider start-storybook -p 6006",
    "storybook:build": "NODE_OPTIONS=--openssl-legacy-provider build-storybook"
=======
    "storybook:run": "start-storybook -p 6006",
    "storybook:build": "build-storybook",
    "prepare": "husky install"
>>>>>>> a8c2eba4
  },
  "dependencies": {
    "@prisma/client": "^3.14.0",
    "@radix-ui/colors": "^0.1.8",
    "@radix-ui/react-accessible-icon": "^0.1.4",
    "@radix-ui/react-accordion": "^0.1.6",
    "@radix-ui/react-alert-dialog": "^0.1.7",
    "@radix-ui/react-avatar": "^0.1.4",
    "@radix-ui/react-checkbox": "^0.1.5",
    "@radix-ui/react-collapsible": "^0.1.6",
    "@radix-ui/react-context-menu": "^0.1.6",
    "@radix-ui/react-dialog": "^0.1.7",
    "@radix-ui/react-dropdown-menu": "^0.1.6",
    "@radix-ui/react-icons": "^1.1.0",
    "@radix-ui/react-id": "^0.1.5",
    "@radix-ui/react-label": "^0.1.5",
    "@radix-ui/react-menu": "^0.1.6",
    "@radix-ui/react-popover": "^0.1.6",
    "@radix-ui/react-portal": "^0.1.4",
    "@radix-ui/react-progress": "^0.1.4",
    "@radix-ui/react-radio-group": "^0.1.5",
    "@radix-ui/react-separator": "^0.1.4",
    "@radix-ui/react-slider": "^0.1.4",
    "@radix-ui/react-switch": "^0.1.5",
    "@radix-ui/react-tabs": "^0.1.5",
    "@radix-ui/react-toggle": "^0.1.4",
    "@radix-ui/react-toggle-group": "^0.1.5",
    "@radix-ui/react-tooltip": "^0.1.7",
    "@radix-ui/react-use-layout-effect": "^0.1.0",
    "@remix-run/node": "^1.5.1",
    "@remix-run/react": "^1.5.1",
    "@remix-run/serve": "^1.5.1",
    "@stitches/react": "^1.2.7",
    "@webstudio-is/sdk": "0.3.2",
    "bson-objectid": "^2.0.2",
    "camelcase": "^6.3.0",
    "hyphenate-style-name": "^1.0.4",
    "immer": "^9.0.12",
    "immerhin": "^0.1.2",
    "lodash.capitalize": "^4.2.1",
    "lodash.debounce": "^4.0.8",
    "lodash.memoize": "^4.1.2",
    "lodash.merge": "^4.6.2",
    "lodash.noop": "^3.0.1",
    "lodash.snakecase": "^4.1.1",
    "mitt": "^3.0.0",
    "nanoid": "^3.2.0",
    "react": "^17.0.2",
    "react-color": "^2.19.3",
    "react-dnd": "^14.0.5",
    "react-dnd-html5-backend": "^14.1.0",
    "react-dnd-touch-backend": "^15.1.1",
    "react-dom": "^17.0.2",
    "react-hotkeys-hook": "^3.4.4",
    "react-nano-state": "^0.4.0",
    "react-router-dom": "^6.2.2",
    "react-use": "^17.3.2",
    "slugify": "^1.6.5"
  },
  "devDependencies": {
    "@babel/core": "^7.18.5",
    "@remix-run/dev": "^1.2.3",
    "@remix-run/vercel": "^1.5.1",
    "@storybook/addon-actions": "^6.5.9",
    "@storybook/addon-essentials": "^6.5.9",
    "@storybook/addon-interactions": "^6.5.9",
    "@storybook/addon-links": "^6.5.9",
    "@storybook/builder-webpack4": "^6.5.9",
    "@storybook/manager-webpack4": "^6.5.9",
    "@storybook/react": "^6.5.9",
    "@storybook/testing-library": "^0.0.13",
    "@types/css-tree": "^1.0.7",
    "@types/hoist-non-react-statics": "^3.3.1",
    "@types/hyphenate-style-name": "^1.0.0",
    "@types/jest": "^27.4.0",
    "@types/lodash.capitalize": "^4.2.6",
    "@types/lodash.debounce": "^4.0.6",
    "@types/lodash.memoize": "^4.1.6",
    "@types/lodash.merge": "^4.6.6",
    "@types/lodash.noop": "^3.0.6",
    "@types/lodash.snakecase": "^4.1.6",
    "@types/react": "^17.0.24",
    "@types/react-color": "^3.0.6",
    "@types/react-dom": "^17.0.9",
    "@types/w3c-css-typed-object-model-level-1": "^20180410.0.4",
    "@typescript-eslint/eslint-plugin": "^5.15.0",
    "@typescript-eslint/parser": "^5.15.0",
    "babel-loader": "^8.2.5",
    "css-tree": "^2.0.4",
    "dotenv": "^16.0.0",
    "esbuild-jest": "^0.5.0",
    "esbuild-node-externals": "^1.4.1",
    "esbuild-node-loader": "^0.8.0",
    "eslint": "^8.11.0",
    "eslint-plugin-filenames": "^1.3.2",
    "eslint-plugin-react": "^7.29.4",
    "eslint-plugin-react-hooks": "^4.3.0",
    "eslint-plugin-storybook": "^0.5.12",
<<<<<<< HEAD
=======
    "husky": ">=6",
>>>>>>> a8c2eba4
    "jest": "^27.5.1",
    "lint-staged": "^13.0.2",
    "prettier": "^2.6.2",
    "prisma": "^3.14.0",
    "relative-deps": "^1.0.7",
    "typescript": "^4.1.2"
  },
  "engines": {
    "node": ">=14 || <=16"
  },
  "sideEffects": false,
  "license": "MIT",
  "relativeDependencies": {
    "@webstudio-is/sdk": "../webstudio-sdk/"
  },
  "lint-staged": {
    "*.{ts,tsx,js,json,css,md}": "prettier --write"
  }
}<|MERGE_RESOLUTION|>--- conflicted
+++ resolved
@@ -15,14 +15,9 @@
     "generate": "prisma generate",
     "watch:sdk": "relative-deps && relative-deps watch",
     "prettier": "prettier \"*.{js,md,json,ts}\" \"{docs,app}/**/*.{js,md,json,ts}\"",
-<<<<<<< HEAD
-    "storybook:run": "NODE_OPTIONS=--openssl-legacy-provider start-storybook -p 6006",
-    "storybook:build": "NODE_OPTIONS=--openssl-legacy-provider build-storybook"
-=======
     "storybook:run": "start-storybook -p 6006",
     "storybook:build": "build-storybook",
     "prepare": "husky install"
->>>>>>> a8c2eba4
   },
   "dependencies": {
     "@prisma/client": "^3.14.0",
@@ -121,10 +116,7 @@
     "eslint-plugin-react": "^7.29.4",
     "eslint-plugin-react-hooks": "^4.3.0",
     "eslint-plugin-storybook": "^0.5.12",
-<<<<<<< HEAD
-=======
     "husky": ">=6",
->>>>>>> a8c2eba4
     "jest": "^27.5.1",
     "lint-staged": "^13.0.2",
     "prettier": "^2.6.2",
