--- conflicted
+++ resolved
@@ -25,26 +25,15 @@
   "devDependencies": {
     "@changesets/get-dependents-graph": "^1.3.4",
     "@manypkg/get-packages": "^1.1.3",
-<<<<<<< HEAD
     "@storybook/react": "^6.5.14",
-    "@webstudio-is/eslint-config-custom": "*",
-    "chromatic": "^6.11.4",
-    "husky": ">=6",
-    "lint-staged": "^13.0.2",
-    "patch-package": "^6.5.0",
-    "prettier": "latest",
-    "turbo": "latest",
-=======
-    "@storybook/react": "^6.5.9",
     "@types/css-tree": "^2.0.0",
     "@webstudio-is/eslint-config-custom": "*",
     "chromatic": "^6.11.4",
-    "golden-fleece": "^1.0.9",
     "husky": "8.0.1",
     "lint-staged": "^13.0.2",
+    "patch-package": "^6.5.0",
     "prettier": "2.7.1",
     "turbo": "1.3.1",
->>>>>>> dfab99b8
     "typescript": "4.7.4"
   },
   "engines": {
