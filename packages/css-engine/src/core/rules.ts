--- conflicted
+++ resolved
@@ -96,13 +96,7 @@
       rules.push(`  ${rule.cssText}`);
     }
     let conditionText = "";
-<<<<<<< HEAD
     const { minWidth, maxWidth } = this.options;
-    if (minWidth !== undefined) conditionText = `min-width: ${minWidth}px`;
-    if (maxWidth !== undefined) conditionText = `max-width: ${maxWidth}px`;
-    if (conditionText) conditionText = `and (${conditionText}) `;
-=======
-    const { minWidth, maxWidth } = this.#options;
     if (minWidth !== undefined) {
       conditionText = `min-width: ${minWidth}px`;
     }
@@ -112,7 +106,6 @@
     if (conditionText) {
       conditionText = `and (${conditionText}) `;
     }
->>>>>>> abfe1c15
     return `@media ${this.#mediaType} ${conditionText}{\n${rules.join(
       "\n"
     )}\n}`;
