{
  "name": "@webstudio-is/css-engine",
  "version": "0.17.0",
  "description": "CSS Renderer for Webstudio",
  "author": "Webstudio <github@webstudio.is>",
  "homepage": "https://webstudio.is",
  "type": "module",
  "scripts": {
    "typecheck": "tsc --noEmit",
    "checks": "yarn typecheck && yarn lint && yarn test",
    "dev": "build-package --watch",
    "build": "build-package",
    "test": "NODE_OPTIONS=--experimental-vm-modules jest",
    "lint": "eslint ./src --ext .ts,.tsx --max-warnings 0",
    "storybook:run": "start-storybook -p 6006",
    "storybook:build": "build-storybook",
    "publish-to-npm": "bash ../../bin/publish-to-npm.sh"
  },
  "dependencies": {
    "@webstudio-is/fonts": "*",
    "hyphenate-style-name": "^1.0.4",
    "react": "^17.0.2",
    "react-dom": "^17.0.2"
  },
  "devDependencies": {
<<<<<<< HEAD
=======
    "@jest/globals": "^29.3.1",
    "@storybook/addon-actions": "^6.5.6",
    "@storybook/addon-essentials": "^6.5.6",
    "@storybook/addon-interactions": "^6.5.12",
    "@storybook/addon-links": "^6.5.6",
    "@storybook/builder-webpack4": "^6.5.6",
>>>>>>> dfab99b8
    "@storybook/jest": "^0.0.10",
    "@storybook/react": "^6.5.14",
    "@storybook/testing-library": "^0.0.13",
    "@types/hyphenate-style-name": "^1.0.0",
    "@types/react": "^17.0.24",
    "@types/react-dom": "^17.0.9",
    "@webstudio-is/css-data": "*",
    "@webstudio-is/jest-config": "*",
    "@webstudio-is/scripts": "*",
<<<<<<< HEAD
    "@webstudio-is/storybook-config": "*",
    "typescript": "4.7.4",
    "@types/react": "^17.0.24",
    "@types/react-dom": "^17.0.9"
=======
    "@webstudio-is/tsconfig": "*",
    "jest": "^29.3.1",
    "typescript": "4.7.4"
>>>>>>> dfab99b8
  },
  "exports": "./lib/index.js",
  "types": "src/index.ts",
  "files": [
    "lib/*",
    "src/*",
    "!*.test.*"
  ],
  "license": "MIT",
  "private": false,
  "sideEffects": false
}<|MERGE_RESOLUTION|>--- conflicted
+++ resolved
@@ -23,15 +23,7 @@
     "react-dom": "^17.0.2"
   },
   "devDependencies": {
-<<<<<<< HEAD
-=======
     "@jest/globals": "^29.3.1",
-    "@storybook/addon-actions": "^6.5.6",
-    "@storybook/addon-essentials": "^6.5.6",
-    "@storybook/addon-interactions": "^6.5.12",
-    "@storybook/addon-links": "^6.5.6",
-    "@storybook/builder-webpack4": "^6.5.6",
->>>>>>> dfab99b8
     "@storybook/jest": "^0.0.10",
     "@storybook/react": "^6.5.14",
     "@storybook/testing-library": "^0.0.13",
@@ -41,16 +33,10 @@
     "@webstudio-is/css-data": "*",
     "@webstudio-is/jest-config": "*",
     "@webstudio-is/scripts": "*",
-<<<<<<< HEAD
     "@webstudio-is/storybook-config": "*",
-    "typescript": "4.7.4",
-    "@types/react": "^17.0.24",
-    "@types/react-dom": "^17.0.9"
-=======
     "@webstudio-is/tsconfig": "*",
     "jest": "^29.3.1",
     "typescript": "4.7.4"
->>>>>>> dfab99b8
   },
   "exports": "./lib/index.js",
   "types": "src/index.ts",
