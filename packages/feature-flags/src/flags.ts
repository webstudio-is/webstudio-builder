// Only for development, is not supposed to be enabled at all.
export const displayContents = false;
export const dark = false;
export const unsupportedBrowsers = false;
export const aiRadixComponents = false;
export const cms = false;
export const marketplace = false;
export const pageTemplates = false;
<<<<<<< HEAD
export const cssVars = false;
=======
export const filters = false;
>>>>>>> 49ac5dc0
<|MERGE_RESOLUTION|>--- conflicted
+++ resolved
@@ -6,8 +6,5 @@
 export const cms = false;
 export const marketplace = false;
 export const pageTemplates = false;
-<<<<<<< HEAD
 export const cssVars = false;
-=======
-export const filters = false;
->>>>>>> 49ac5dc0
+export const filters = false;