--- conflicted
+++ resolved
@@ -3,12 +3,5 @@
 export const dark = false;
 export const unsupportedBrowsers = false;
 export const aiRadixComponents = false;
-<<<<<<< HEAD
-export const bindings = false;
 export const cms = false;
-export const folders = false;
-export const redirects = false;
-export const marketplace = false;
-=======
-export const cms = false;
->>>>>>> f5602561
+export const marketplace = false;