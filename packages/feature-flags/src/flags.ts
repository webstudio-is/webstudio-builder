export const dark = false;
export const unsupportedBrowsers = false;
export const displayContents = false;
// @todo this should be pro users check
export const adminRole = false;
<<<<<<< HEAD
export const ai = false;
=======
export const ai = true;
>>>>>>> 989db152
export const aiRadixComponents = false;
export const transitions = false;<|MERGE_RESOLUTION|>--- conflicted
+++ resolved
@@ -3,10 +3,6 @@
 export const displayContents = false;
 // @todo this should be pro users check
 export const adminRole = false;
-<<<<<<< HEAD
-export const ai = false;
-=======
 export const ai = true;
->>>>>>> 989db152
 export const aiRadixComponents = false;
 export const transitions = false;