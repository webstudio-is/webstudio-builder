--- conflicted
+++ resolved
@@ -9,7 +9,6 @@
   type ComponentProps,
 } from "react";
 import * as DialogPrimitive from "@radix-ui/react-dialog";
-import { Heading } from "@webstudio-is/sdk-components-react";
 import { getClosestInstance, type Hook } from "@webstudio-is/react-sdk";
 
 // wrap in forwardRef because Root is functional component without ref
@@ -52,17 +51,6 @@
 
 export const DialogContent = DialogPrimitive.Content;
 export const DialogClose = DialogPrimitive.Close;
-<<<<<<< HEAD
-export const DialogTitle = forwardRef<
-  HTMLHeadingElement,
-  React.ComponentProps<typeof DialogPrimitive.DialogTitle> &
-    React.ComponentProps<typeof Heading>
->((props, ref) => (
-  <DialogPrimitive.DialogTitle asChild>
-    <Heading {...props} ref={ref} />
-  </DialogPrimitive.DialogTitle>
-));
-=======
 
 type Tag = "h1" | "h2" | "h3" | "h4" | "h5" | "h6";
 const defaultTag = "h1";
@@ -77,7 +65,6 @@
   </DialogPrimitive.DialogTitle>
 ));
 
->>>>>>> 427e40dd
 export const DialogDescription = DialogPrimitive.Description;
 
 /* BUILDER HOOKS */
