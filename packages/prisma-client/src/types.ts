--- conflicted
+++ resolved
@@ -1,16 +1,6 @@
 import type { Asset as DbAsset, Project as BaseProject } from "@prisma/client";
 export { Location } from "@prisma/client";
-<<<<<<< HEAD
-export type {
-  InstanceProps,
-  Project,
-  User,
-  Breakpoints,
-  Build,
-} from "@prisma/client";
-=======
-export type { InstanceProps, User, Breakpoints } from "@prisma/client";
->>>>>>> 9c1ea3ee
+export type { InstanceProps, User, Breakpoints, Build } from "@prisma/client";
 
 export type Asset = DbAsset & {
   path?: string;
