{
  "name": "@webstudio-is/image",
  "version": "0.17.0",
  "description": "Image optimization",
  "author": "Webstudio <github@webstudio.is>",
  "homepage": "https://webstudio.is",
  "type": "module",
  "scripts": {
    "typecheck": "tsc --noEmit",
    "test": "NODE_OPTIONS=--experimental-vm-modules jest",
    "checks": "yarn typecheck && yarn lint && yarn test",
    "dev": "build-package --watch",
    "build": "build-package",
    "build:args": "generate-arg-types './src/*.tsx !./src/**/*.stories.tsx !./src/**/*.ws.tsx' && prettier --write \"**/*.props.json\"",
    "lint": "eslint ./src --ext .ts,.tsx --max-warnings 0",
    "storybook:run": "start-storybook -p 6006",
    "storybook:build": "build-storybook",
    "generate-types": "generate-arg-types",
    "publish-to-npm": "bash ../../bin/publish-to-npm.sh"
  },
  "dependencies": {
    "react": "^17.0.2",
    "warn-once": "^0.1.1"
  },
  "devDependencies": {
<<<<<<< HEAD
=======
    "@jest/globals": "^29.3.1",
    "@storybook/addon-actions": "^6.5.6",
    "@storybook/addon-essentials": "^6.5.6",
    "@storybook/addon-interactions": "^6.5.12",
    "@storybook/addon-links": "^6.5.6",
    "@storybook/builder-webpack4": "^6.5.6",
>>>>>>> dfab99b8
    "@storybook/jest": "^0.0.10",
    "@storybook/react": "^6.5.14",
    "@storybook/testing-library": "^0.0.13",
    "@types/react": "^17.0.24",
    "@webstudio-is/generate-arg-types": "*",
    "@webstudio-is/jest-config": "*",
    "@webstudio-is/scripts": "*",
<<<<<<< HEAD
    "@webstudio-is/storybook-config": "*",
=======
    "@webstudio-is/tsconfig": "*",
    "jest": "^29.3.1",
>>>>>>> dfab99b8
    "typescript": "4.7.4"
  },
  "peerDependencies": {
    "react": "^17.0.2",
    "react-dom": "^17.0.2"
  },
  "module": "./lib/index.js",
  "exports": {
    "import": "./lib/index.js",
    "require": "./lib/cjs/index.cjs"
  },
  "types": "src/index.ts",
  "files": [
    "lib/*",
    "src/*",
    "!*.test.*"
  ],
  "license": "MIT",
  "private": false,
  "sideEffects": false
}<|MERGE_RESOLUTION|>--- conflicted
+++ resolved
@@ -23,15 +23,7 @@
     "warn-once": "^0.1.1"
   },
   "devDependencies": {
-<<<<<<< HEAD
-=======
     "@jest/globals": "^29.3.1",
-    "@storybook/addon-actions": "^6.5.6",
-    "@storybook/addon-essentials": "^6.5.6",
-    "@storybook/addon-interactions": "^6.5.12",
-    "@storybook/addon-links": "^6.5.6",
-    "@storybook/builder-webpack4": "^6.5.6",
->>>>>>> dfab99b8
     "@storybook/jest": "^0.0.10",
     "@storybook/react": "^6.5.14",
     "@storybook/testing-library": "^0.0.13",
@@ -39,12 +31,9 @@
     "@webstudio-is/generate-arg-types": "*",
     "@webstudio-is/jest-config": "*",
     "@webstudio-is/scripts": "*",
-<<<<<<< HEAD
     "@webstudio-is/storybook-config": "*",
-=======
     "@webstudio-is/tsconfig": "*",
     "jest": "^29.3.1",
->>>>>>> dfab99b8
     "typescript": "4.7.4"
   },
   "peerDependencies": {
