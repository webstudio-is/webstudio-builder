--- conflicted
+++ resolved
@@ -49,15 +49,10 @@
     getComponent,
   });
   return (
-<<<<<<< HEAD
     <ReactSdkContext.Provider
       value={{ propsByInstanceIdStore, assetsStore, pagesStore }}
     >
-      {body}
-=======
-    <ReactSdkContext.Provider value={{ propsByInstanceIdStore, assetsStore }}>
       {root}
->>>>>>> 7ec23046
     </ReactSdkContext.Provider>
   );
 };
