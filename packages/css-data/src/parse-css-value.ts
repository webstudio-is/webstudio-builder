--- conflicted
+++ resolved
@@ -14,16 +14,13 @@
 } from "@webstudio-is/css-engine";
 import { keywordValues } from "./__generated__/keyword-values";
 import { units } from "./__generated__/units";
-<<<<<<< HEAD
-import { parseFilter, parseScale, parseShadow } from "./property-parsers";
-=======
 import {
   parseFilter,
   parseShadow,
   parseTranslate,
   parseTransform,
+  parseScale,
 } from "./property-parsers";
->>>>>>> c7a688c3
 
 export const cssTryParseValue = (input: string) => {
   try {
