--- conflicted
+++ resolved
@@ -14,12 +14,12 @@
 } from "@webstudio-is/css-engine";
 import { keywordValues } from "./__generated__/keyword-values";
 import { units } from "./__generated__/units";
-<<<<<<< HEAD
-import { parseFilter, parseShadow, parseTranslate } from "./property-parsers";
-=======
-import { parseFilter, parseShadow } from "./property-parsers";
-import { parseTransform } from "./property-parsers/transform";
->>>>>>> 6abceecd
+import {
+  parseFilter,
+  parseShadow,
+  parseTranslate,
+  parseTransform,
+} from "./property-parsers";
 
 export const cssTryParseValue = (input: string) => {
   try {
@@ -160,13 +160,12 @@
     return invalidValue;
   }
 
-<<<<<<< HEAD
   if (property === "translate") {
     return parseTranslate(input);
-=======
+  }
+
   if (property === "transform") {
     return parseTransform(input);
->>>>>>> 6abceecd
   }
 
   if (property === "filter" || property === "backdropFilter") {
