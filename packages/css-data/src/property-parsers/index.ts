export * from "./background";
export * from "./shadows";
export * from "./transition";
export * from "./transition-property-extractor";
export * from "./shadow-properties-extractor";
export * from "./filter";
<<<<<<< HEAD
export * from "./translate";
=======
export * from "./transform";
>>>>>>> 6abceecd
<|MERGE_RESOLUTION|>--- conflicted
+++ resolved
@@ -4,8 +4,5 @@
 export * from "./transition-property-extractor";
 export * from "./shadow-properties-extractor";
 export * from "./filter";
-<<<<<<< HEAD
 export * from "./translate";
-=======
-export * from "./transform";
->>>>>>> 6abceecd
+export * from "./transform";