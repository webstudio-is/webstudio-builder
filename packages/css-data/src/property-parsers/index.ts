--- conflicted
+++ resolved
@@ -1,7 +1,2 @@
-<<<<<<< HEAD
-export * from "./transition";
 export * from "./shadow-properties-extractor";
-export * from "./linear-gradient";
-=======
-export * from "./shadow-properties-extractor";
->>>>>>> 88217acc
+export * from "./linear-gradient";