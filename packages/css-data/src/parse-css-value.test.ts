import { describe, test, expect } from "@jest/globals";
import { parseCssValue } from "./parse-css-value";
import { toValue, type StyleProperty } from "@webstudio-is/css-engine";

describe("Parse CSS value", () => {
  describe("number value", () => {
    test("unitless", () => {
      expect(parseCssValue("lineHeight", "10")).toEqual({
        type: "unit",
        unit: "number",
        value: 10,
      });
    });
  });

  describe("unit value", () => {
    test("with unit", () => {
      expect(parseCssValue("width", "10px")).toEqual({
        type: "unit",
        unit: "px",
        value: 10,
      });
    });

    test("empty input", () => {
      expect(parseCssValue("width", "")).toEqual({
        type: "invalid",
        value: "",
      });
    });
  });

  describe("keyword value", () => {
    test("keyword", () => {
      expect(parseCssValue("width", "auto")).toEqual({
        type: "keyword",
        value: "auto",
      });
    });

    test("keyword display block", () => {
      expect(parseCssValue("display", "block")).toEqual({
        type: "keyword",
        value: "block",
      });
    });

    test("keyword with unit", () => {
      expect(parseCssValue("width", "autopx")).toEqual({
        type: "invalid",
        value: "autopx",
      });
    });

    test("invalid", () => {
      // This will return px as a fallback unit, as number is not valid for width.
      expect(parseCssValue("width", "10")).toEqual({
        type: "invalid",
        value: "10",
      });

      // This will return number unit, as number is valid for aspectRatio.
      expect(parseCssValue("aspectRatio", "10")).toEqual({
        type: "unit",
        unit: "number",
        value: 10,
      });
    });
  });

  describe("Unparesd valid values", () => {
    test("Simple valid function values", () => {
      expect(parseCssValue("width", "calc(4px + 16em)")).toEqual({
        type: "unparsed",
        value: "calc(4px + 16em)",
      });
    });

    test("Invalid function values", () => {
      expect(parseCssValue("width", "blur(4)")).toEqual({
        type: "invalid",
        value: "blur(4)",
      });
    });
  });

  describe("Tuples", () => {
    test("objectPosition", () => {
      expect(parseCssValue("objectPosition", "left top")).toEqual({
        type: "tuple",
        value: [
          {
            type: "keyword",
            value: "left",
          },
          {
            type: "keyword",
            value: "top",
          },
        ],
      });
    });
  });

  describe("Colors", () => {
    test("Color rgba values", () => {
      expect(parseCssValue("backgroundColor", "rgba(0,0,0,0)")).toEqual({
        type: "rgb",
        alpha: 0,
        b: 0,
        g: 0,
        r: 0,
      });
    });

    test("modern format", () => {
      expect(parseCssValue("backgroundColor", "rgb(99 102 241/0.5)")).toEqual({
        type: "rgb",
        r: 99,
        g: 102,
        b: 241,
        alpha: 0.5,
      });
    });

    test("Color rgba values", () => {
      expect(parseCssValue("backgroundColor", "#00220011")).toEqual({
        type: "rgb",
        alpha: 0.07,
        b: 0,
        g: 34,
        r: 0,
      });
    });

    test("Color rgba values", () => {
      expect(parseCssValue("color", "red")).toEqual({
        type: "keyword",
        value: "red",
      });
    });
  });
});

test("parse background-image property as layers", () => {
  expect(
    parseCssValue(
      "backgroundImage",
      `linear-gradient(180deg, hsla(0, 0.00%, 0.00%, 0.11), white), url("https://667d0b7769e0cc3754b584f6"), none, url("https://667d0fe180995eadc1534a26")`
    )
  ).toEqual({
    type: "layers",
    value: [
      {
        type: "unparsed",
        value: "linear-gradient(180deg,hsla(0,0.00%,0.00%,0.11),white)",
      },
      {
        type: "image",
        value: { type: "url", url: "https://667d0b7769e0cc3754b584f6" },
      },
      {
        type: "keyword",
        value: "none",
      },
      {
        type: "image",
        value: { type: "url", url: "https://667d0fe180995eadc1534a26" },
      },
    ],
  });
});

test("parse background-position-* properties as layers", () => {
  expect(parseCssValue("backgroundPositionX", `0px, 550px, 0px, 0px`)).toEqual({
    type: "layers",
    value: [
      { type: "unit", unit: "px", value: 0 },
      { type: "unit", unit: "px", value: 550 },
      { type: "unit", unit: "px", value: 0 },
      { type: "unit", unit: "px", value: 0 },
    ],
  });
  expect(parseCssValue("backgroundPositionY", `0px, 0px, 0px, 0px`)).toEqual({
    type: "layers",
    value: [
      { type: "unit", unit: "px", value: 0 },
      { type: "unit", unit: "px", value: 0 },
      { type: "unit", unit: "px", value: 0 },
      { type: "unit", unit: "px", value: 0 },
    ],
  });
});

test("parse background-size property as layers", () => {
  expect(parseCssValue("backgroundSize", `auto, contain, auto, auto`)).toEqual({
    type: "layers",
    value: [
      { type: "keyword", value: "auto" },
      { type: "keyword", value: "contain" },
      { type: "keyword", value: "auto" },
      { type: "keyword", value: "auto" },
    ],
  });
  expect(
    parseCssValue("backgroundRepeat", `repeat, no-repeat, repeat, repeat`)
  ).toEqual({
    type: "layers",
    value: [
      { type: "keyword", value: "repeat" },
      { type: "keyword", value: "no-repeat" },
      { type: "keyword", value: "repeat" },
      { type: "keyword", value: "repeat" },
    ],
  });
});

test("parse background-attachment property as layers", () => {
  expect(
    parseCssValue("backgroundAttachment", `scroll, fixed, scroll, scroll`)
  ).toEqual({
    type: "layers",
    value: [
      { type: "keyword", value: "scroll" },
      { type: "keyword", value: "fixed" },
      { type: "keyword", value: "scroll" },
      { type: "keyword", value: "scroll" },
    ],
  });
});

test("parse repeated value with css wide keywords", () => {
  expect(parseCssValue("backgroundAttachment", "initial")).toEqual({
    type: "keyword",
    value: "initial",
  });
  expect(parseCssValue("backgroundAttachment", "INHERIT")).toEqual({
    type: "keyword",
    value: "inherit",
  });
  expect(parseCssValue("backgroundAttachment", "unset")).toEqual({
    type: "keyword",
    value: "unset",
  });
  expect(parseCssValue("backgroundAttachment", "revert")).toEqual({
    type: "keyword",
    value: "revert",
  });
  expect(parseCssValue("backgroundAttachment", "revert-layer")).toEqual({
    type: "keyword",
    value: "revert-layer",
  });
});

test("parse transition-property property", () => {
  expect(parseCssValue("transitionProperty", "none")).toEqual({
    type: "keyword",
    value: "none",
  });
  expect(parseCssValue("transitionProperty", "opacity, width, all")).toEqual({
    type: "layers",
    value: [
      { type: "unparsed", value: "opacity" },
      { type: "unparsed", value: "width" },
      { type: "keyword", value: "all" },
    ],
  });
  expect(parseCssValue("transitionProperty", "opacity, none, unknown")).toEqual(
    {
      type: "layers",
      value: [
        { type: "unparsed", value: "opacity" },
        { type: "unparsed", value: "none" },
        { type: "unparsed", value: "unknown" },
      ],
    }
  );
});

test("parse transition-duration property", () => {
  expect(parseCssValue("transitionDuration", `10ms, 10ms`)).toEqual({
    type: "layers",
    value: [
      { type: "unit", unit: "ms", value: 10 },
      { type: "unit", unit: "ms", value: 10 },
    ],
  });
  expect(parseCssValue("transitionDuration", `10ms, foo`)).toEqual({
    type: "invalid",
    value: "10ms, foo",
  });
});

test("parse transition-timing-function property", () => {
  const parsedValue = parseCssValue(
    "transitionTimingFunction",
    "ease, ease-in, cubic-bezier(0.68,-0.6,.32,1.6), steps(4, jump-start)"
  );
  expect(parsedValue).toEqual({
    type: "layers",
    value: [
      { type: "keyword", value: "ease" },
      { type: "keyword", value: "ease-in" },
      {
        type: "function",
        name: "cubic-bezier",
        args: {
          type: "layers",
          value: [
            { type: "keyword", value: "0.68" },
            { type: "keyword", value: "-0.6" },
            { type: "keyword", value: ".32" },
            { type: "keyword", value: "1.6" },
          ],
        },
      },
      {
        type: "function",
        name: "steps",
        args: {
          type: "layers",
          value: [
            { type: "keyword", value: "4" },
            { type: "keyword", value: "jump-start" },
          ],
        },
      },
    ],
  });
  expect(toValue(parsedValue)).toMatchInlineSnapshot(
    `"ease, ease-in, cubic-bezier(0.68, -0.6, .32, 1.6), steps(4, jump-start)"`
  );
  expect(parseCssValue("transitionTimingFunction", "ease, testing")).toEqual({
    type: "invalid",
    value: "ease, testing",
  });
});

test("parse transition-behavior property as layers", () => {
  expect(parseCssValue("transitionBehavior", `normal`)).toEqual({
    type: "layers",
    value: [{ type: "keyword", value: "normal" }],
  });
  expect(parseCssValue("transitionBehavior", `NORMAL, allow-discrete`)).toEqual(
    {
      type: "layers",
      value: [
        { type: "keyword", value: "normal" },
        { type: "keyword", value: "allow-discrete" },
      ],
    }
  );
  expect(parseCssValue("transitionBehavior", `normal, invalid`)).toEqual({
    type: "invalid",
    value: "normal, invalid",
  });
});

test("parse unknown properties as unparsed", () => {
  expect(parseCssValue("animationTimeline" as StyleProperty, "auto")).toEqual({
    type: "unparsed",
    value: "auto",
  });
  expect(
    parseCssValue("animationRangeStart" as StyleProperty, "normal")
  ).toEqual({
    type: "unparsed",
    value: "normal",
  });
  expect(parseCssValue("animationRangeEnd" as StyleProperty, "normal")).toEqual(
    {
      type: "unparsed",
      value: "normal",
    }
  );
});

<<<<<<< HEAD
test("parses a valid translate value", () => {
  expect(parseCssValue("translate", "100px")).toEqual({
    type: "tuple",
    value: [
      {
        type: "unit",
        unit: "px",
        value: 100,
      },
    ],
  });

  expect(parseCssValue("translate", "100px 200px")).toEqual({
    type: "tuple",
    value: [
      {
        type: "unit",
        unit: "px",
        value: 100,
      },
      {
        type: "unit",
        unit: "px",
        value: 200,
      },
    ],
  });

  expect(parseCssValue("translate", "10em 10em 10em")).toEqual({
    type: "tuple",
    value: [
      {
        type: "unit",
        unit: "em",
        value: 10,
      },
      {
        type: "unit",
        unit: "em",
        value: 10,
      },
      {
        type: "unit",
        unit: "em",
        value: 10,
      },
    ],
  });
});

test("parses and returns invalid for invalid translate values", () => {
  expect(parseCssValue("translate", "foo bar")).toEqual({
    type: "invalid",
    value: "foo bar",
  });

  expect(parseCssValue("translate", "100px 200px 300px 400px")).toEqual({
    type: "invalid",
    value: "100px 200px 300px 400px",
  });

  expect(parseCssValue("translate", "100%, 200%")).toEqual({
    type: "invalid",
    value: "100%, 200%",
=======
test("parse transform property as tuple", () => {
  expect(
    parseCssValue("transform", "rotateX(45deg) rotateY(30deg) rotateZ(60deg)")
  ).toEqual({
    type: "tuple",
    value: [
      {
        type: "function",
        name: "rotateX",
        args: {
          type: "tuple",
          value: [{ type: "unit", value: 45, unit: "deg" }],
        },
      },
      {
        type: "function",
        name: "rotateY",
        args: {
          type: "tuple",
          value: [{ type: "unit", value: 30, unit: "deg" }],
        },
      },
      {
        type: "function",
        name: "rotateZ",
        args: {
          type: "tuple",
          value: [{ type: "unit", value: 60, unit: "deg" }],
        },
      },
    ],
  });

  expect(parseCssValue("transform", "skew(30deg, 20deg)")).toEqual({
    type: "tuple",
    value: [
      {
        type: "function",
        name: "skew",
        args: {
          type: "layers",
          value: [
            { type: "unit", value: 30, unit: "deg" },
            { type: "unit", value: 20, unit: "deg" },
          ],
        },
      },
    ],
  });

  expect(
    parseCssValue("transform", "translate3d(-100px, 50px, -150px)")
  ).toEqual({
    type: "tuple",
    value: [
      {
        type: "function",
        name: "translate3d",
        args: {
          type: "layers",
          value: [
            { type: "unit", value: -100, unit: "px" },
            { type: "unit", value: 50, unit: "px" },
            { type: "unit", value: -150, unit: "px" },
          ],
        },
      },
    ],
  });
});

test("parses transform values and returns invalid for invalid values", () => {
  expect(parseCssValue("transform", "scale(1.5, 50px)")).toEqual({
    type: "invalid",
    value: "scale(1.5, 50px)",
  });

  expect(parseCssValue("transform", "matrix(1, 0.5, -0.5, 1, 100)")).toEqual({
    type: "invalid",
    value: "matrix(1, 0.5, -0.5, 1, 100)",
>>>>>>> 6abceecd
  });
});<|MERGE_RESOLUTION|>--- conflicted
+++ resolved
@@ -375,72 +375,6 @@
   );
 });
 
-<<<<<<< HEAD
-test("parses a valid translate value", () => {
-  expect(parseCssValue("translate", "100px")).toEqual({
-    type: "tuple",
-    value: [
-      {
-        type: "unit",
-        unit: "px",
-        value: 100,
-      },
-    ],
-  });
-
-  expect(parseCssValue("translate", "100px 200px")).toEqual({
-    type: "tuple",
-    value: [
-      {
-        type: "unit",
-        unit: "px",
-        value: 100,
-      },
-      {
-        type: "unit",
-        unit: "px",
-        value: 200,
-      },
-    ],
-  });
-
-  expect(parseCssValue("translate", "10em 10em 10em")).toEqual({
-    type: "tuple",
-    value: [
-      {
-        type: "unit",
-        unit: "em",
-        value: 10,
-      },
-      {
-        type: "unit",
-        unit: "em",
-        value: 10,
-      },
-      {
-        type: "unit",
-        unit: "em",
-        value: 10,
-      },
-    ],
-  });
-});
-
-test("parses and returns invalid for invalid translate values", () => {
-  expect(parseCssValue("translate", "foo bar")).toEqual({
-    type: "invalid",
-    value: "foo bar",
-  });
-
-  expect(parseCssValue("translate", "100px 200px 300px 400px")).toEqual({
-    type: "invalid",
-    value: "100px 200px 300px 400px",
-  });
-
-  expect(parseCssValue("translate", "100%, 200%")).toEqual({
-    type: "invalid",
-    value: "100%, 200%",
-=======
 test("parse transform property as tuple", () => {
   expect(
     parseCssValue("transform", "rotateX(45deg) rotateY(30deg) rotateZ(60deg)")
@@ -521,6 +455,72 @@
   expect(parseCssValue("transform", "matrix(1, 0.5, -0.5, 1, 100)")).toEqual({
     type: "invalid",
     value: "matrix(1, 0.5, -0.5, 1, 100)",
->>>>>>> 6abceecd
+  });
+});
+
+test("parses a valid translate value", () => {
+  expect(parseCssValue("translate", "100px")).toEqual({
+    type: "tuple",
+    value: [
+      {
+        type: "unit",
+        unit: "px",
+        value: 100,
+      },
+    ],
+  });
+
+  expect(parseCssValue("translate", "100px 200px")).toEqual({
+    type: "tuple",
+    value: [
+      {
+        type: "unit",
+        unit: "px",
+        value: 100,
+      },
+      {
+        type: "unit",
+        unit: "px",
+        value: 200,
+      },
+    ],
+  });
+
+  expect(parseCssValue("translate", "10em 10em 10em")).toEqual({
+    type: "tuple",
+    value: [
+      {
+        type: "unit",
+        unit: "em",
+        value: 10,
+      },
+      {
+        type: "unit",
+        unit: "em",
+        value: 10,
+      },
+      {
+        type: "unit",
+        unit: "em",
+        value: 10,
+      },
+    ],
+  });
+});
+
+test("parses and returns invalid for invalid translate values", () => {
+  expect(parseCssValue("translate", "foo bar")).toEqual({
+    type: "invalid",
+    value: "foo bar",
+  });
+
+  expect(parseCssValue("translate", "100px 200px 300px 400px")).toEqual({
+    type: "invalid",
+    value: "100px 200px 300px 400px",
+  });
+
+  expect(parseCssValue("translate", "100%, 200%")).toEqual({
+    type: "invalid",
+    value: "100%, 200%",
   });
 });