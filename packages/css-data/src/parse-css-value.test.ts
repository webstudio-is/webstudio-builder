import { describe, test, expect } from "@jest/globals";
import { parseCssValue } from "./parse-css-value";
import { toValue, type StyleProperty } from "@webstudio-is/css-engine";

describe("Parse CSS value", () => {
  describe("number value", () => {
    test("unitless", () => {
      expect(parseCssValue("lineHeight", "10")).toEqual({
        type: "unit",
        unit: "number",
        value: 10,
      });
    });
  });

  describe("unit value", () => {
    test("with unit", () => {
      expect(parseCssValue("width", "10px")).toEqual({
        type: "unit",
        unit: "px",
        value: 10,
      });
    });

    test("empty input", () => {
      expect(parseCssValue("width", "")).toEqual({
        type: "invalid",
        value: "",
      });
    });
  });

  describe("keyword value", () => {
    test("keyword", () => {
      expect(parseCssValue("width", "auto")).toEqual({
        type: "keyword",
        value: "auto",
      });
    });

    test("keyword display block", () => {
      expect(parseCssValue("display", "block")).toEqual({
        type: "keyword",
        value: "block",
      });
    });

    test("keyword with unit", () => {
      expect(parseCssValue("width", "autopx")).toEqual({
        type: "invalid",
        value: "autopx",
      });
    });

    test("invalid", () => {
      // This will return px as a fallback unit, as number is not valid for width.
      expect(parseCssValue("width", "10")).toEqual({
        type: "invalid",
        value: "10",
      });

      // This will return number unit, as number is valid for aspectRatio.
      expect(parseCssValue("aspectRatio", "10")).toEqual({
        type: "unit",
        unit: "number",
        value: 10,
      });
    });
  });

  describe("Unparesd valid values", () => {
    test("Simple valid function values", () => {
      expect(parseCssValue("width", "calc(4px + 16em)")).toEqual({
        type: "unparsed",
        value: "calc(4px + 16em)",
      });
    });

    test("Invalid function values", () => {
      expect(parseCssValue("width", "blur(4)")).toEqual({
        type: "invalid",
        value: "blur(4)",
      });
    });
  });

  describe("Tuples", () => {
    test("objectPosition", () => {
      expect(parseCssValue("objectPosition", "left top")).toEqual({
        type: "tuple",
        value: [
          {
            type: "keyword",
            value: "left",
          },
          {
            type: "keyword",
            value: "top",
          },
        ],
      });
    });
  });

  describe("Colors", () => {
    test("Color rgba values", () => {
      expect(parseCssValue("backgroundColor", "rgba(0,0,0,0)")).toEqual({
        type: "rgb",
        alpha: 0,
        b: 0,
        g: 0,
        r: 0,
      });
    });

    test("modern format", () => {
      expect(parseCssValue("backgroundColor", "rgb(99 102 241/0.5)")).toEqual({
        type: "rgb",
        r: 99,
        g: 102,
        b: 241,
        alpha: 0.5,
      });
    });

    test("Color rgba values", () => {
      expect(parseCssValue("backgroundColor", "#00220011")).toEqual({
        type: "rgb",
        alpha: 0.07,
        b: 0,
        g: 34,
        r: 0,
      });
    });

    test("Color rgba values", () => {
      expect(parseCssValue("color", "red")).toEqual({
        type: "keyword",
        value: "red",
      });
    });
  });
});

test("parse background-image property as layers", () => {
  expect(
    parseCssValue(
      "backgroundImage",
      `linear-gradient(180deg, hsla(0, 0.00%, 0.00%, 0.11), white), url("https://667d0b7769e0cc3754b584f6"), none, url("https://667d0fe180995eadc1534a26")`
    )
  ).toEqual({
    type: "layers",
    value: [
      {
        type: "unparsed",
        value: "linear-gradient(180deg,hsla(0,0.00%,0.00%,0.11),white)",
      },
      {
        type: "image",
        value: { type: "url", url: "https://667d0b7769e0cc3754b584f6" },
      },
      {
        type: "keyword",
        value: "none",
      },
      {
        type: "image",
        value: { type: "url", url: "https://667d0fe180995eadc1534a26" },
      },
    ],
  });
});

test("parse background-position-* properties as layers", () => {
  expect(parseCssValue("backgroundPositionX", `0px, 550px, 0px, 0px`)).toEqual({
    type: "layers",
    value: [
      { type: "unit", unit: "px", value: 0 },
      { type: "unit", unit: "px", value: 550 },
      { type: "unit", unit: "px", value: 0 },
      { type: "unit", unit: "px", value: 0 },
    ],
  });
  expect(parseCssValue("backgroundPositionY", `0px, 0px, 0px, 0px`)).toEqual({
    type: "layers",
    value: [
      { type: "unit", unit: "px", value: 0 },
      { type: "unit", unit: "px", value: 0 },
      { type: "unit", unit: "px", value: 0 },
      { type: "unit", unit: "px", value: 0 },
    ],
  });
});

test("parse background-size property as layers", () => {
  expect(parseCssValue("backgroundSize", `auto, contain, auto, auto`)).toEqual({
    type: "layers",
    value: [
      { type: "keyword", value: "auto" },
      { type: "keyword", value: "contain" },
      { type: "keyword", value: "auto" },
      { type: "keyword", value: "auto" },
    ],
  });
  expect(
    parseCssValue("backgroundRepeat", `repeat, no-repeat, repeat, repeat`)
  ).toEqual({
    type: "layers",
    value: [
      { type: "keyword", value: "repeat" },
      { type: "keyword", value: "no-repeat" },
      { type: "keyword", value: "repeat" },
      { type: "keyword", value: "repeat" },
    ],
  });
});

test("parse background-attachment property as layers", () => {
  expect(
    parseCssValue("backgroundAttachment", `scroll, fixed, scroll, scroll`)
  ).toEqual({
    type: "layers",
    value: [
      { type: "keyword", value: "scroll" },
      { type: "keyword", value: "fixed" },
      { type: "keyword", value: "scroll" },
      { type: "keyword", value: "scroll" },
    ],
  });
});

test("parse repeated value with css wide keywords", () => {
  expect(parseCssValue("backgroundAttachment", "initial")).toEqual({
    type: "keyword",
    value: "initial",
  });
  expect(parseCssValue("backgroundAttachment", "INHERIT")).toEqual({
    type: "keyword",
    value: "inherit",
  });
  expect(parseCssValue("backgroundAttachment", "unset")).toEqual({
    type: "keyword",
    value: "unset",
  });
  expect(parseCssValue("backgroundAttachment", "revert")).toEqual({
    type: "keyword",
    value: "revert",
  });
  expect(parseCssValue("backgroundAttachment", "revert-layer")).toEqual({
    type: "keyword",
    value: "revert-layer",
  });
});

test("parse transition-property property", () => {
  expect(parseCssValue("transitionProperty", "none")).toEqual({
    type: "keyword",
    value: "none",
  });
  expect(parseCssValue("transitionProperty", "opacity, width, all")).toEqual({
    type: "layers",
    value: [
      { type: "unparsed", value: "opacity" },
      { type: "unparsed", value: "width" },
      { type: "keyword", value: "all" },
    ],
  });
  expect(parseCssValue("transitionProperty", "opacity, none, unknown")).toEqual(
    {
      type: "layers",
      value: [
        { type: "unparsed", value: "opacity" },
        { type: "unparsed", value: "none" },
        { type: "unparsed", value: "unknown" },
      ],
    }
  );
});

test("parse transition-duration property", () => {
  expect(parseCssValue("transitionDuration", `10ms, 10ms`)).toEqual({
    type: "layers",
    value: [
      { type: "unit", unit: "ms", value: 10 },
      { type: "unit", unit: "ms", value: 10 },
    ],
  });
  expect(parseCssValue("transitionDuration", `10ms, foo`)).toEqual({
    type: "invalid",
    value: "10ms, foo",
  });
});

test("parse transition-timing-function property", () => {
  const parsedValue = parseCssValue(
    "transitionTimingFunction",
    "ease, ease-in, cubic-bezier(0.68,-0.6,.32,1.6), steps(4, jump-start)"
  );
  expect(parsedValue).toEqual({
    type: "layers",
    value: [
      { type: "keyword", value: "ease" },
      { type: "keyword", value: "ease-in" },
      {
        type: "function",
        name: "cubic-bezier",
        args: {
          type: "layers",
          value: [
            { type: "keyword", value: "0.68" },
            { type: "keyword", value: "-0.6" },
            { type: "keyword", value: ".32" },
            { type: "keyword", value: "1.6" },
          ],
        },
      },
      {
        type: "function",
        name: "steps",
        args: {
          type: "layers",
          value: [
            { type: "keyword", value: "4" },
            { type: "keyword", value: "jump-start" },
          ],
        },
      },
    ],
  });
  expect(toValue(parsedValue)).toMatchInlineSnapshot(
    `"ease, ease-in, cubic-bezier(0.68, -0.6, .32, 1.6), steps(4, jump-start)"`
  );
  expect(parseCssValue("transitionTimingFunction", "ease, testing")).toEqual({
    type: "invalid",
    value: "ease, testing",
  });
});

test("parse transition-behavior property as layers", () => {
  expect(parseCssValue("transitionBehavior", `normal`)).toEqual({
    type: "layers",
    value: [{ type: "keyword", value: "normal" }],
  });
  expect(parseCssValue("transitionBehavior", `NORMAL, allow-discrete`)).toEqual(
    {
      type: "layers",
      value: [
        { type: "keyword", value: "normal" },
        { type: "keyword", value: "allow-discrete" },
      ],
    }
  );
  expect(parseCssValue("transitionBehavior", `normal, invalid`)).toEqual({
    type: "invalid",
    value: "normal, invalid",
  });
});

test("parse unknown properties as unparsed", () => {
  expect(parseCssValue("animationTimeline" as StyleProperty, "auto")).toEqual({
    type: "unparsed",
    value: "auto",
  });
  expect(
    parseCssValue("animationRangeStart" as StyleProperty, "normal")
  ).toEqual({
    type: "unparsed",
    value: "normal",
  });
  expect(parseCssValue("animationRangeEnd" as StyleProperty, "normal")).toEqual(
    {
      type: "unparsed",
      value: "normal",
    }
  );
});

<<<<<<< HEAD
test("parses a valid translate value", () => {
  expect(parseCssValue("scale", "1.5")).toEqual({
    type: "tuple",
    value: [
      {
        type: "unit",
        value: 1.5,
        unit: "number",
      },
    ],
  });

  expect(parseCssValue("scale", "5 10 15")).toEqual({
=======
test("parse transform property as tuple", () => {
  expect(
    parseCssValue("transform", "rotateX(45deg) rotateY(30deg) rotateZ(60deg)")
  ).toEqual({
    type: "tuple",
    value: [
      {
        type: "function",
        name: "rotateX",
        args: {
          type: "tuple",
          value: [{ type: "unit", value: 45, unit: "deg" }],
        },
      },
      {
        type: "function",
        name: "rotateY",
        args: {
          type: "tuple",
          value: [{ type: "unit", value: 30, unit: "deg" }],
        },
      },
      {
        type: "function",
        name: "rotateZ",
        args: {
          type: "tuple",
          value: [{ type: "unit", value: 60, unit: "deg" }],
        },
      },
    ],
  });

  expect(parseCssValue("transform", "skew(30deg, 20deg)")).toEqual({
    type: "tuple",
    value: [
      {
        type: "function",
        name: "skew",
        args: {
          type: "layers",
          value: [
            { type: "unit", value: 30, unit: "deg" },
            { type: "unit", value: 20, unit: "deg" },
          ],
        },
      },
    ],
  });

  expect(
    parseCssValue("transform", "translate3d(-100px, 50px, -150px)")
  ).toEqual({
    type: "tuple",
    value: [
      {
        type: "function",
        name: "translate3d",
        args: {
          type: "layers",
          value: [
            { type: "unit", value: -100, unit: "px" },
            { type: "unit", value: 50, unit: "px" },
            { type: "unit", value: -150, unit: "px" },
          ],
        },
      },
    ],
  });
});

test("parses transform values and returns invalid for invalid values", () => {
  expect(parseCssValue("transform", "scale(1.5, 50px)")).toEqual({
    type: "invalid",
    value: "scale(1.5, 50px)",
  });

  expect(parseCssValue("transform", "matrix(1, 0.5, -0.5, 1, 100)")).toEqual({
    type: "invalid",
    value: "matrix(1, 0.5, -0.5, 1, 100)",
  });
});

test("parses a valid translate value", () => {
  expect(parseCssValue("translate", "100px")).toEqual({
>>>>>>> c7a688c3
    type: "tuple",
    value: [
      {
        type: "unit",
<<<<<<< HEAD
        value: 5,
        unit: "number",
      },
      {
        type: "unit",
        value: 10,
        unit: "number",
      },
      {
        type: "unit",
        value: 15,
        unit: "number",
      },
    ],
  });

  expect(parseCssValue("scale", "50%")).toEqual({
    type: "tuple",
    value: [{ type: "unit", value: 50, unit: "%" }],
  });
});

test("throws error for invalid scale proeprty values", () => {
  expect(parseCssValue("scale", "10 foo")).toEqual({
    type: "invalid",
    value: "10 foo",
  });
  expect(parseCssValue("scale", "5 10 15 20")).toEqual({
    type: "invalid",
    value: "5 10 15 20",
  });
  expect(parseCssValue("scale", "5, 15")).toEqual({
    type: "invalid",
    value: "5, 15",
  });
  expect(parseCssValue("scale", "5px")).toEqual({
    type: "invalid",
    value: "5px",
=======
        unit: "px",
        value: 100,
      },
    ],
  });

  expect(parseCssValue("translate", "100px 200px")).toEqual({
    type: "tuple",
    value: [
      {
        type: "unit",
        unit: "px",
        value: 100,
      },
      {
        type: "unit",
        unit: "px",
        value: 200,
      },
    ],
  });

  expect(parseCssValue("translate", "10em 10em 10em")).toEqual({
    type: "tuple",
    value: [
      {
        type: "unit",
        unit: "em",
        value: 10,
      },
      {
        type: "unit",
        unit: "em",
        value: 10,
      },
      {
        type: "unit",
        unit: "em",
        value: 10,
      },
    ],
  });
});

test("parses and returns invalid for invalid translate values", () => {
  expect(parseCssValue("translate", "foo bar")).toEqual({
    type: "invalid",
    value: "foo bar",
  });

  expect(parseCssValue("translate", "100px 200px 300px 400px")).toEqual({
    type: "invalid",
    value: "100px 200px 300px 400px",
  });

  expect(parseCssValue("translate", "100%, 200%")).toEqual({
    type: "invalid",
    value: "100%, 200%",
>>>>>>> c7a688c3
  });
});<|MERGE_RESOLUTION|>--- conflicted
+++ resolved
@@ -375,21 +375,6 @@
   );
 });
 
-<<<<<<< HEAD
-test("parses a valid translate value", () => {
-  expect(parseCssValue("scale", "1.5")).toEqual({
-    type: "tuple",
-    value: [
-      {
-        type: "unit",
-        value: 1.5,
-        unit: "number",
-      },
-    ],
-  });
-
-  expect(parseCssValue("scale", "5 10 15")).toEqual({
-=======
 test("parse transform property as tuple", () => {
   expect(
     parseCssValue("transform", "rotateX(45deg) rotateY(30deg) rotateZ(60deg)")
@@ -475,12 +460,88 @@
 
 test("parses a valid translate value", () => {
   expect(parseCssValue("translate", "100px")).toEqual({
->>>>>>> c7a688c3
-    type: "tuple",
-    value: [
-      {
-        type: "unit",
-<<<<<<< HEAD
+    type: "tuple",
+    value: [
+      {
+        type: "unit",
+        unit: "px",
+        value: 100,
+      },
+    ],
+  });
+
+  expect(parseCssValue("translate", "100px 200px")).toEqual({
+    type: "tuple",
+    value: [
+      {
+        type: "unit",
+        unit: "px",
+        value: 100,
+      },
+      {
+        type: "unit",
+        unit: "px",
+        value: 200,
+      },
+    ],
+  });
+
+  expect(parseCssValue("translate", "10em 10em 10em")).toEqual({
+    type: "tuple",
+    value: [
+      {
+        type: "unit",
+        unit: "em",
+        value: 10,
+      },
+      {
+        type: "unit",
+        unit: "em",
+        value: 10,
+      },
+      {
+        type: "unit",
+        unit: "em",
+        value: 10,
+      },
+    ],
+  });
+});
+
+test("parses and returns invalid for invalid translate values", () => {
+  expect(parseCssValue("translate", "foo bar")).toEqual({
+    type: "invalid",
+    value: "foo bar",
+  });
+
+  expect(parseCssValue("translate", "100px 200px 300px 400px")).toEqual({
+    type: "invalid",
+    value: "100px 200px 300px 400px",
+  });
+
+  expect(parseCssValue("translate", "100%, 200%")).toEqual({
+    type: "invalid",
+    value: "100%, 200%",
+  });
+});
+
+test("parses a valid translate value", () => {
+  expect(parseCssValue("scale", "1.5")).toEqual({
+    type: "tuple",
+    value: [
+      {
+        type: "unit",
+        value: 1.5,
+        unit: "number",
+      },
+    ],
+  });
+
+  expect(parseCssValue("scale", "5 10 15")).toEqual({
+    type: "tuple",
+    value: [
+      {
+        type: "unit",
         value: 5,
         unit: "number",
       },
@@ -519,65 +580,5 @@
   expect(parseCssValue("scale", "5px")).toEqual({
     type: "invalid",
     value: "5px",
-=======
-        unit: "px",
-        value: 100,
-      },
-    ],
-  });
-
-  expect(parseCssValue("translate", "100px 200px")).toEqual({
-    type: "tuple",
-    value: [
-      {
-        type: "unit",
-        unit: "px",
-        value: 100,
-      },
-      {
-        type: "unit",
-        unit: "px",
-        value: 200,
-      },
-    ],
-  });
-
-  expect(parseCssValue("translate", "10em 10em 10em")).toEqual({
-    type: "tuple",
-    value: [
-      {
-        type: "unit",
-        unit: "em",
-        value: 10,
-      },
-      {
-        type: "unit",
-        unit: "em",
-        value: 10,
-      },
-      {
-        type: "unit",
-        unit: "em",
-        value: 10,
-      },
-    ],
-  });
-});
-
-test("parses and returns invalid for invalid translate values", () => {
-  expect(parseCssValue("translate", "foo bar")).toEqual({
-    type: "invalid",
-    value: "foo bar",
-  });
-
-  expect(parseCssValue("translate", "100px 200px 300px 400px")).toEqual({
-    type: "invalid",
-    value: "100px 200px 300px 400px",
-  });
-
-  expect(parseCssValue("translate", "100%, 200%")).toEqual({
-    type: "invalid",
-    value: "100%, 200%",
->>>>>>> c7a688c3
   });
 });