import { describe, expect, test } from "@jest/globals";
import { parseCss } from "./parse-css";

describe("Parse CSS", () => {
  test("longhand property name with keyword value", () => {
    expect(parseCss(`.test { background-color: red }`)).toMatchInlineSnapshot(`
      {
        "test": [
          {
            "property": "backgroundColor",
            "value": {
              "type": "keyword",
              "value": "red",
            },
          },
        ],
      }
    `);
  });

  test("one class selector rules", () => {
    expect(parseCss(`.test { color: #ff0000 }`)).toMatchInlineSnapshot(`
      {
        "test": [
          {
            "property": "color",
            "value": {
              "alpha": 1,
              "b": 0,
              "g": 0,
              "r": 255,
              "type": "rgb",
            },
          },
        ],
      }
    `);
  });

  test("parses supported shorthand values", () => {
    expect(
      parseCss(
        `.test { background: #ff0000 linear-gradient(180deg, #11181C 0%, rgba(17, 24, 28, 0) 36.09%), #EBFFFC; }`
      ).test
    ).toMatchInlineSnapshot(`
      [
        {
          "property": "backgroundColor",
          "value": {
            "alpha": 1,
            "b": 252,
            "g": 255,
            "r": 235,
            "type": "rgb",
          },
        },
        {
          "property": "backgroundImage",
          "value": {
            "type": "layers",
            "value": [
              {
                "type": "unparsed",
                "value": "linear-gradient(180deg,#11181C 0%,rgba(17,24,28,0) 36.09%)",
              },
            ],
          },
        },
      ]
    `);
  });

  test("parses unsupported shorthand values", () => {
    expect(parseCss(`.test { padding: 4px }`).test?.[0]).toMatchInlineSnapshot(`
      {
        "property": "padding",
        "value": {
          "type": "unit",
          "unit": "px",
          "value": 4,
        },
      }
    `);
  });

  test("parse state", () => {
    expect(parseCss(`a:hover { color: #ff0000 }`)).toMatchInlineSnapshot(`
      {
        "a": [
          {
            "property": "color",
            "state": ":hover",
            "value": {
              "alpha": 1,
              "b": 0,
              "g": 0,
              "r": 255,
              "type": "rgb",
            },
          },
        ],
      }
    `);
  });

  test("parse multiple selectors, one with state", () => {
    expect(parseCss(`a, a:hover { color: #ff0000 }`)).toMatchInlineSnapshot(`
      {
        "a": [
          {
            "property": "color",
            "value": {
              "alpha": 1,
              "b": 0,
              "g": 0,
              "r": 255,
              "type": "rgb",
            },
          },
          {
            "property": "color",
            "state": ":hover",
            "value": {
              "alpha": 1,
              "b": 0,
              "g": 0,
              "r": 255,
              "type": "rgb",
            },
          },
        ],
      }
    `);
  });

  test("parse states", () => {
    expect(parseCss(`a { color: red} a:hover { color: #ff0000 }`))
      .toMatchInlineSnapshot(`
        {
          "a": [
            {
              "property": "color",
              "value": {
<<<<<<< HEAD
                "type": "keyword",
                "value": "red",
              },
            },
            {
              "property": "color",
              "state": ":hover",
              "value": {
=======
>>>>>>> 5cd2899e
                "alpha": 1,
                "b": 0,
                "g": 0,
                "r": 255,
                "type": "rgb",
              },
<<<<<<< HEAD
            },
          ],
        }
    `);
  });

  test("parse child combinator", () => {
    expect(parseCss(`a > b { color: #ff0000 }`)).toMatchInlineSnapshot(`
      {
        "a>b": [
          {
            "property": "color",
            "value": {
              "alpha": 1,
              "b": 0,
              "g": 0,
              "r": 255,
              "type": "rgb",
            },
          },
        ],
      }
    `);
  });

  test("parse space combinator", () => {
    expect(parseCss(`a b { color: #ff0000 }`)).toMatchInlineSnapshot(`
      {
        "a b": [
          {
            "property": "color",
            "value": {
              "alpha": 1,
              "b": 0,
              "g": 0,
              "r": 255,
              "type": "rgb",
=======
            },
          ],
          "test": [
            {
              "property": "color",
              "value": {
                "alpha": 1,
                "b": 0,
                "g": 0,
                "r": 255,
                "type": "rgb",
              },
>>>>>>> 5cd2899e
            },
          ],
          "test2": [
            {
              "property": "color",
              "value": {
                "alpha": 1,
                "b": 0,
                "g": 0,
                "r": 255,
                "type": "rgb",
              },
            },
          ],
        }
      `);
  });
});<|MERGE_RESOLUTION|>--- conflicted
+++ resolved
@@ -141,7 +141,6 @@
             {
               "property": "color",
               "value": {
-<<<<<<< HEAD
                 "type": "keyword",
                 "value": "red",
               },
@@ -149,59 +148,6 @@
             {
               "property": "color",
               "state": ":hover",
-              "value": {
-=======
->>>>>>> 5cd2899e
-                "alpha": 1,
-                "b": 0,
-                "g": 0,
-                "r": 255,
-                "type": "rgb",
-              },
-<<<<<<< HEAD
-            },
-          ],
-        }
-    `);
-  });
-
-  test("parse child combinator", () => {
-    expect(parseCss(`a > b { color: #ff0000 }`)).toMatchInlineSnapshot(`
-      {
-        "a>b": [
-          {
-            "property": "color",
-            "value": {
-              "alpha": 1,
-              "b": 0,
-              "g": 0,
-              "r": 255,
-              "type": "rgb",
-            },
-          },
-        ],
-      }
-    `);
-  });
-
-  test("parse space combinator", () => {
-    expect(parseCss(`a b { color: #ff0000 }`)).toMatchInlineSnapshot(`
-      {
-        "a b": [
-          {
-            "property": "color",
-            "value": {
-              "alpha": 1,
-              "b": 0,
-              "g": 0,
-              "r": 255,
-              "type": "rgb",
-=======
-            },
-          ],
-          "test": [
-            {
-              "property": "color",
               "value": {
                 "alpha": 1,
                 "b": 0,
@@ -209,7 +155,43 @@
                 "r": 255,
                 "type": "rgb",
               },
->>>>>>> 5cd2899e
+            },
+          ],
+        }
+    `);
+  });
+
+  test("parse child combinator", () => {
+    expect(parseCss(`a > b { color: #ff0000 }`)).toMatchInlineSnapshot(`
+      {
+        "a>b": [
+          {
+            "property": "color",
+            "value": {
+              "alpha": 1,
+              "b": 0,
+              "g": 0,
+              "r": 255,
+              "type": "rgb",
+            },
+          },
+        ],
+      }
+    `);
+  });
+
+  test("parse space combinator", () => {
+    expect(parseCss(`a b { color: #ff0000 }`)).toMatchInlineSnapshot(`
+      {
+        "a b": [
+          {
+            "property": "color",
+            "value": {
+              "alpha": 1,
+              "b": 0,
+              "g": 0,
+              "r": 255,
+              "type": "rgb",
             },
           ],
           "test2": [
