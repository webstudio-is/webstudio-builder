{
  "name": "@webstudio-is/icons",
  "version": "0.17.0",
  "description": "Webstudio Icons",
  "author": "Webstudio <github@webstudio.is>",
  "homepage": "https://webstudio.is",
  "type": "module",
  "scripts": {
    "dev": "build-package --watch",
    "build": "build-package",
    "generate": "rm -fr src/__generated__ && NODE_OPTIONS='--loader=tsx' svgo-jsx svgo-jsx.config.ts",
    "typecheck": "tsc --noEmit",
    "lint": "eslint ./src --ext .ts,.tsx --max-warnings 0",
    "checks": "yarn typecheck && yarn lint",
    "storybook:run": "start-storybook -p 6006",
    "storybook:build": "build-storybook",
    "publish-to-npm": "bash ../../bin/publish-to-npm.sh"
  },
  "devDependencies": {
    "@storybook/jest": "^0.0.10",
    "@storybook/react": "^6.5.14",
    "@storybook/testing-library": "^0.0.13",
    "@svgo/jsx": "^0.4.2",
    "@types/react": "^17.0.24",
    "@webstudio-is/scripts": "*",
<<<<<<< HEAD
    "@webstudio-is/storybook-config": "*",
=======
    "@webstudio-is/tsconfig": "*",
>>>>>>> dfab99b8
    "tsx": "^3.9.0",
    "typescript": "4.7.4"
  },
  "peerDependencies": {
    "react": "^17.0.2",
    "react-dom": "^17.0.2"
  },
  "dependencies": {
    "@radix-ui/react-icons": "^1.1.0",
    "@webstudio-is/css-vars": "*",
    "react": "^17.0.2"
  },
  "module": "./lib/index.js",
  "exports": {
    "import": "./lib/index.js",
    "require": "./lib/cjs/index.cjs"
  },
  "types": "src/index.ts",
  "files": [
    "lib/*",
    "src/*",
    "!*.test.*"
  ],
  "license": "MIT",
  "private": false,
  "sideEffects": false
}<|MERGE_RESOLUTION|>--- conflicted
+++ resolved
@@ -23,11 +23,8 @@
     "@svgo/jsx": "^0.4.2",
     "@types/react": "^17.0.24",
     "@webstudio-is/scripts": "*",
-<<<<<<< HEAD
     "@webstudio-is/storybook-config": "*",
-=======
     "@webstudio-is/tsconfig": "*",
->>>>>>> dfab99b8
     "tsx": "^3.9.0",
     "typescript": "4.7.4"
   },
