{
  "global": {
    "menu drop shadow": {
      "value": [
        {
          "color": "#0000001a",
          "type": "dropShadow",
          "x": "0",
          "y": "2",
          "blur": "7",
          "spread": "0"
        },
        {
          "color": "#0000004d",
          "type": "dropShadow",
          "x": "0",
          "y": "5",
          "blur": "17",
          "spread": "0"
        }
      ],
      "type": "boxShadow"
    },
    "fontFamilies": {
      "inter": {
        "value": "Inter",
        "type": "fontFamilies"
      },
      "manrope": {
        "value": "Manrope",
        "type": "fontFamilies"
      },
      "roboto-mono": {
        "value": "Roboto Mono",
        "type": "fontFamilies"
      }
    },
    "lineHeights": {
      "0": {
        "value": "16",
        "type": "lineHeights"
      },
      "1": {
        "value": "8",
        "type": "lineHeights"
      },
      "2": {
        "value": "12",
        "type": "lineHeights"
      },
      "3": {
        "value": "10",
        "type": "lineHeights"
      },
      "4": {
        "value": "39",
        "type": "lineHeights"
      },
      "5": {
        "value": "11",
        "type": "lineHeights"
      },
      "6": {
        "value": "27",
        "type": "lineHeights"
      },
      "7": {
        "value": "58",
        "type": "lineHeights"
      },
      "8": {
        "value": "22",
        "type": "lineHeights"
      },
      "9": {
        "value": "38",
        "type": "lineHeights"
      },
      "10": {
        "value": "360",
        "type": "lineHeights"
      }
    },
    "fontWeights": {
      "inter-0": {
        "value": "Regular",
        "type": "fontWeights"
      },
      "inter-1": {
        "value": "Bold",
        "type": "fontWeights"
      },
      "inter-2": {
        "value": "Medium",
        "type": "fontWeights"
      },
      "inter-3": {
        "value": "Bold",
        "type": "fontWeights"
      },
      "inter-4": {
        "value": "Semi Bold",
        "type": "fontWeights"
      },
      "roboto-mono-4": {
        "value": "Bold",
        "type": "fontWeights"
      },
      "manrope-5": {
        "value": "Bold",
        "type": "fontWeights"
      },
      "manrope-6": {
        "value": "Regular",
        "type": "fontWeights"
      },
      "manrope-7": {
        "value": "SemiBold",
        "type": "fontWeights"
      },
      "manrope-8": {
        "value": "ExtraLight",
        "type": "fontWeights"
      },
      "manrope-9": {
        "value": "ExtraBold",
        "type": "fontWeights"
      },
      "roboto-mono-3": {
        "value": "Medium",
        "type": "fontWeights"
      },
      "inter-5": {
        "value": "Semi Bold",
        "type": "fontWeights"
      },
      "manrope-10": {
        "value": "ExtraBold",
        "type": "fontWeights"
      }
    },
    "letterSpacing": {
      "0": {
        "value": "0.5%",
        "type": "letterSpacing"
      },
      "1": {
        "value": "1%",
        "type": "letterSpacing"
      },
      "2": {
        "value": "0%",
        "type": "letterSpacing"
      },
      "3": {
        "value": "-2%",
        "type": "letterSpacing"
      },
      "4": {
        "value": "2%",
        "type": "letterSpacing"
      },
      "5": {
        "value": "-5%",
        "type": "letterSpacing"
      }
    },
    "paragraphSpacing": {
      "0": {
        "value": "0",
        "type": "paragraphSpacing"
      }
    },
    "Regular": {
      "value": {
        "fontFamily": "{fontFamilies.inter}",
        "fontWeight": "{fontWeights.inter-0}",
        "lineHeight": "{lineHeights.0}",
        "fontSize": "{fontSize.2}",
        "letterSpacing": "{letterSpacing.0}",
        "paragraphSpacing": "{paragraphSpacing.0}",
        "paragraphIndent": "{paragraphIndent.0}",
        "textCase": "{textCase.none}",
        "textDecoration": "{textDecoration.none}"
      },
      "type": "typography"
    },
    "Labels - Title Case": {
      "value": {
        "fontFamily": "{fontFamilies.inter}",
        "fontWeight": "{fontWeights.inter-2}",
        "lineHeight": "{lineHeights.0}",
        "fontSize": "{fontSize.2}",
        "letterSpacing": "{letterSpacing.0}",
        "paragraphSpacing": "{paragraphSpacing.0}",
        "paragraphIndent": "{paragraphIndent.0}",
        "textCase": "{textCase.capitalize}",
        "textDecoration": "{textDecoration.none}"
      },
      "type": "typography"
    },
    "Labels - Sentence case": {
      "value": {
        "fontFamily": "{fontFamilies.inter}",
        "fontWeight": "{fontWeights.inter-2}",
        "lineHeight": "{lineHeights.0}",
        "fontSize": "{fontSize.2}",
        "letterSpacing": "{letterSpacing.0}",
        "paragraphSpacing": "{paragraphSpacing.0}",
        "paragraphIndent": "{paragraphIndent.0}",
        "textCase": "{textCase.none}",
        "textDecoration": "{textDecoration.none}"
      },
      "type": "typography"
    },
    "Titles": {
      "value": {
        "fontFamily": "{fontFamilies.inter}",
        "fontWeight": "{fontWeights.inter-1}",
        "lineHeight": "{lineHeights.0}",
        "fontSize": "{fontSize.2}",
        "letterSpacing": "{letterSpacing.1}",
        "paragraphSpacing": "{paragraphSpacing.0}",
        "paragraphIndent": "{paragraphIndent.0}",
        "textCase": "{textCase.capitalize}",
        "textDecoration": "{textDecoration.none}"
      },
      "type": "typography"
    },
    "Small": {
      "value": {
        "fontFamily": "{fontFamilies.inter}",
        "fontWeight": "{fontWeights.inter-0}",
        "lineHeight": "{lineHeights.5}",
        "fontSize": "{fontSize.1}",
        "letterSpacing": "{letterSpacing.1}",
        "paragraphSpacing": "{paragraphSpacing.0}",
        "paragraphIndent": "{paragraphIndent.0}",
        "textCase": "{textCase.none}",
        "textDecoration": "{textDecoration.none}"
      },
      "type": "typography",
      "description": "When Regular is too big and Tiny is too tiny."
    },
    "Tiny": {
      "value": {
        "fontFamily": "{fontFamilies.inter}",
        "fontWeight": "{fontWeights.inter-2}",
        "lineHeight": "{lineHeights.1}",
        "fontSize": "{fontSize.0}",
        "letterSpacing": "{letterSpacing.1}",
        "paragraphSpacing": "{paragraphSpacing.0}",
        "paragraphIndent": "{paragraphIndent.0}",
        "textCase": "{textCase.none}",
        "textDecoration": "{textDecoration.none}"
      },
      "type": "typography"
    },
    "Unit": {
      "value": {
        "fontFamily": "{fontFamilies.inter}",
        "fontWeight": "{fontWeights.inter-2}",
        "lineHeight": "{lineHeights.2}",
        "fontSize": "{fontSize.1}",
        "letterSpacing": "{letterSpacing.2}",
        "paragraphSpacing": "{paragraphSpacing.0}",
        "paragraphIndent": "{paragraphIndent.0}",
        "textCase": "{textCase.uppercase}",
        "textDecoration": "{textDecoration.none}"
      },
      "type": "typography"
    },
    "Mono": {
      "value": {
        "fontFamily": "{fontFamilies.roboto-mono}",
        "fontWeight": "{fontWeights.roboto-mono-3}",
        "lineHeight": "{lineHeights.0}",
        "fontSize": "{fontSize.2}",
        "letterSpacing": "{letterSpacing.2}",
        "paragraphSpacing": "{paragraphSpacing.0}",
        "paragraphIndent": "{paragraphIndent.0}",
        "textCase": "{textCase.none}",
        "textDecoration": "{textDecoration.none}"
      },
      "type": "typography",
      "description": "Where code is displayed, it should be Mono."
    },
    "Big Title": {
      "value": {
        "fontFamily": "{fontFamilies.inter}",
        "fontWeight": "{fontWeights.inter-2}",
        "lineHeight": "{lineHeights.4}",
        "fontSize": "{fontSize.5}",
        "letterSpacing": "{letterSpacing.0}",
        "paragraphSpacing": "{paragraphSpacing.0}",
        "paragraphIndent": "{paragraphIndent.0}",
        "textCase": "{textCase.none}",
        "textDecoration": "{textDecoration.none}"
      },
      "type": "typography"
    },
    "Space Section Unit Text": {
      "value": {
        "fontFamily": "{fontFamilies.inter}",
        "fontWeight": "{fontWeights.inter-2}",
        "lineHeight": "{lineHeights.1}",
        "fontSize": "{fontSize.0}",
        "letterSpacing": "{letterSpacing.1}",
        "paragraphSpacing": "{paragraphSpacing.0}",
        "paragraphIndent": "{paragraphIndent.0}",
        "textCase": "{textCase.uppercase}",
        "textDecoration": "{textDecoration.none}"
      },
      "type": "typography"
    },
    "Space Section Value Text": {
      "value": {
        "fontFamily": "{fontFamilies.inter}",
        "fontWeight": "{fontWeights.inter-2}",
        "lineHeight": "{lineHeights.3}",
        "fontSize": "{fontSize.1}",
        "letterSpacing": "{letterSpacing.1}",
        "paragraphSpacing": "{paragraphSpacing.0}",
        "paragraphIndent": "{paragraphIndent.0}",
        "textCase": "{textCase.none}",
        "textDecoration": "{textDecoration.none}"
      },
      "type": "typography"
    },
    "textCase": {
      "none": {
        "value": "none",
        "type": "textCase"
      },
      "uppercase": {
        "value": "uppercase",
        "type": "textCase"
      },
      "capitalize": {
        "value": "capitalize",
        "type": "textCase"
      }
    },
    "textDecoration": {
      "none": {
        "value": "none",
        "type": "textDecoration"
      },
      "underline": {
        "value": "underline",
        "type": "textDecoration"
      }
    },
    "borderRadius": {
      "0": {
        "value": "1px",
        "type": "borderRadius"
      },
      "1": {
        "value": "2px",
        "type": "borderRadius"
      },
      "2": {
        "value": "3px",
        "type": "borderRadius"
      },
      "3": {
        "value": "4px",
        "type": "borderRadius"
      },
      "4": {
        "value": "5px",
        "type": "borderRadius"
      },
      "5": {
        "value": "6px",
        "type": "borderRadius"
      }
    },
    "white": {
      "value": "#ffffff",
      "type": "color"
    },
    "black": {
      "value": "#000000",
      "type": "color"
    },
    "background": {
      "panel": {
        "value": "#f8f8f8",
        "type": "color",
        "description": "background color for all panels, titles, columns and rows."
      },
      "primary": {
        "value": "#096cff",
        "type": "color",
        "description": "primary color, used in button"
      },
      "hover": {
        "value": "#dfe3e6",
        "type": "color",
        "description": "hover color for toggle group button, icon button, toggle button, small icon button, small toggle button, nested select button, menu item large"
      },
      "active": {
        "value": "#096cff",
        "type": "color",
        "description": "color for active elements"
      },
      "menu": {
        "value": "#ededed",
        "type": "color",
        "description": "background color for menu and select menu"
      },
      "controls": {
        "value": "#ffffff",
        "type": "color",
        "description": "background color for text input, toggle group, input field, color input, select button, panel button, text-area, search field, checkbox, spacing, flex control"
      },
      "assetcard-hover": {
        "value": "#e6e8eb",
        "type": "color",
        "description": "used only for the hover state for the asset card component"
      },
      "neutral": {
        "main": {
          "value": "#d7dbdf",
          "type": "color",
          "description": "used for neutral button"
        },
        "accent": {
          "value": "#11181c",
          "type": "color",
          "description": "accent color on neutral toast"
        },
        "notification": {
          "value": "#ffffff",
          "type": "color",
          "description": "background color on neutral toast"
        },
        "dark": {
          "value": "#7e868c",
          "type": "color"
        }
      },
      "destructive": {
        "main": {
          "value": "#dc2929",
          "type": "color",
          "description": "used for destructive button and accent color on destructive toast"
        },
        "notification": {
          "value": "#ffe9e9",
          "type": "color",
          "description": "background for destructive toast"
        }
      },
      "success": {
        "main": {
          "value": "#00894a",
          "type": "color",
          "description": "used for success button and accent color on success toast"
        },
        "notification": {
          "value": "#e9f9ee",
          "type": "color",
          "description": "background for success banner & toast"
        }
      },
      "alert": {
        "main": {
          "value": "#f5d90a",
          "type": "color",
          "description": "used for alert button and accent color on alert toast"
        },
        "notification": {
          "value": "#fffbd1",
          "type": "color",
          "description": "background for alert banner & toast"
        }
      },
      "info": {
        "main": {
          "value": "#0175dc",
          "type": "color"
        },
        "notification": {
          "value": "#e0f0ff",
          "type": "color",
          "description": "background for info banner & toast"
        }
      },
      "preset": {
        "main": {
          "value": "#e6e8eb",
          "type": "color"
        },
        "hover": {
          "value": "#dfe3e6",
          "type": "color"
        }
      },
      "local": {
        "main": {
          "value": "#e1f0ff",
          "type": "color"
        },
        "hover": {
          "value": "#cee7fe",
          "type": "color"
        }
      },
      "remote": {
        "main": {
          "value": "#ffe8d7",
          "type": "color"
        },
        "hover": {
          "value": "#ffdcc3",
          "type": "color"
        }
      },
      "input": {
        "selected": {
          "value": "#b7d9f8",
          "type": "color",
          "description": "background color for selected text"
        },
        "disabled": {
          "value": "#f8f8f8",
          "type": "color",
          "description": "background for disabled text fields"
        },
        "highlight": {
          "value": "#b7d9f8",
          "type": "color",
          "description": "background color for highlighted/selected text"
        }
      },
      "button": {
        "hover": {
          "value": "#ffffff17",
          "type": "color",
          "description": "transparent color to create the hover state for button"
        },
        "pressed": {
          "value": "#0000001c",
          "type": "color",
          "description": "transparent color to create the pressed state for button"
        },
        "disabled": {
          "value": "#e9ebed",
          "type": "color",
          "description": "disabled state for button"
        },
        "disabled-dark": {
          "value": "#646464",
          "type": "color",
          "description": "For disabled controls that are against a dark background."
        }
      },
      "item": {
        "current": {
          "value": "#096cff",
          "type": "color",
          "description": "color for current item in the navigator item, menu item, pages panel item components"
        },
        "current-child": {
          "value": "#e1f0ff",
          "type": "color",
          "description": "color for child of current item in the navigator item, pages panel item components"
        },
        "current-hidden": {
          "value": "#7e868c",
          "type": "color",
          "description": "color for the hidden current item in the navigator item component"
        },
        "menu-item-hover": {
          "value": "#d3d3d3",
          "type": "color",
          "description": "The hover state on menu item components."
        }
      },
      "tooltip": {
        "main": {
          "value": "#11181c",
          "type": "color"
        },
        "builder": {
          "value": "#ffffff",
          "type": "color"
        },
        "designer": {
          "value": "#ffffff",
          "type": "color"
        }
      },
      "spacing": {
        "top-bottom": {
          "value": "#f1f3f5",
          "type": "color"
        },
        "left-right": {
          "value": "#f1f3f5",
          "type": "color",
          "description": "Left and right padding and margin background colors for the Position section UI."
        },
        "hover": {
          "value": "#d7dbdf",
          "type": "color"
        }
      },
      "style-source": {
        "token": {
          "value": "#834df4",
          "type": "color",
          "description": "Style sources that are tokens"
        },
        "tag": {
          "value": "#d54113",
          "type": "color",
          "description": "For the HTML tag variant of the Style Source component."
        },
        "state": {
          "value": "#00894a",
          "type": "color",
          "description": "For the state variant of the Style Source component."
        },
        "neutral": {
          "value": "#687076",
          "type": "color",
          "description": "For the inactive variant of the Style Source component."
        },
        "disabled": {
          "value": "#9da2a6",
          "type": "color",
          "description": "For the disabled state of the token variant of the Style Source component."
        },
        "gradient": {
          "token": {
            "value": "linear-gradient(90deg, #834df400 0%, #834df4 31.87%)",
            "type": "color"
          },
          "tag": {
            "value": "linear-gradient(90deg, #d5411300 0%, #d54113 31.87%)",
            "type": "color"
          },
          "unselected": {
            "value": "linear-gradient(90deg, #68707600 0%, #687076 31.87%)",
            "type": "color"
          },
          "local": {
            "value": "linear-gradient(90deg, #096cff00 0%, #096cff 31.87%)",
            "type": "color"
          }
        },
        "breakpoint": {
          "value": "#bd2fdb",
          "type": "color",
          "description": "The color of the style source badge that represents a breakpoint. Used in tooltips."
        },
        "local": {
          "value": "#096cff",
          "type": "color",
          "description": "For the local variant of the Style Source component."
        }
      },
      "canvas": {
        "value": "#c7c7c7",
        "type": "color",
        "description": "The color of the Builder UI canvas area background."
      },
      "topbar": {
        "value": "#2d2d2d",
        "type": "color",
        "description": "For the Builder UI top bar background color."
      },
      "gradient": {
        "primary": {
          "value": "linear-gradient(135deg, #1774ff 0%, #bd2fdb 100%)",
          "type": "color",
          "description": "For buttons and other larger UI elements that use a brand gradient. (experimental)"
        },
        "vertical": {
          "value": "linear-gradient(180deg, #096cff 0%, #096cff 0.01%, #bd2fdb 100%)",
          "type": "color",
          "description": "For vertically-oriented elements in the Builder UI that use a brand gradient background."
        },
        "horizontal": {
          "value": "linear-gradient(90deg, #4a4efa 0%, #bd2fdb 100%)",
          "type": "color",
          "description": "For horizontally-oriented elements in the Builder UI that use a brand gradient background."
        },
        "horizontal-reverse": {
          "value": "linear-gradient(90deg, #bd2fdb 0%, #4a4efa 100%)",
          "type": "color",
          "description": "Like horizontal brand gradient, but opposite direction."
        }
      },
      "menu-hint": {
        "value": "#dedede",
        "type": "color",
        "description": "For the background of the hint menu item."
      },
      "topbar-hover": {
        "value": "#383838",
        "type": "color",
        "description": "For tabs and button backgrounds that are in the top toolbar"
      },
      "workspace": {
        "value": "#a9a9a9",
        "type": "color",
        "description": "The color of the Builder UI canvas area background."
      },
      "icon-subtle": {
        "value": "#3e3e3e",
        "type": "color"
      },
      "primary-light": {
        "value": "#2e82ff",
        "type": "color",
        "description": "A lighter version of primary blue. Not to be used with or as  text. Used for drag handles."
      },
      "overwritten": {
        "main": {
          "value": "#ffd9d9",
          "type": "color",
          "description": "Background color for labels on properties whose values are overwritten."
        },
        "hover": {
          "value": "#fec4c4",
          "type": "color",
          "description": "Hover background for overwritten labels."
        }
      },
      "disabled-dark": {
        "value": "#323232",
        "type": "color",
        "description": "For disabled controls that are against a dark background."
      }
    },
    "brand": {
      "background": {
        "project-card": {
          "front": {
            "value": "linear-gradient(0deg, #fbf8ff 0%, #e2e2e2 100%)",
            "type": "color",
            "description": "big text color in the project card component"
          },
          "back": {
            "value": "linear-gradient(0deg, #fbf8ff 0%, #c7c7c7 100%)",
            "type": "color"
          },
          "text-area": {
            "value": "#ffffff",
            "type": "color"
          }
        },
        "published-main": {
          "value": "#39fbbb",
          "type": "color"
        },
        "gradient": {
          "value": "linear-gradient(180deg, #e63cfe 0%, #ffae3c 100%)",
          "type": "color"
        },
        "published-contrast": {
          "value": "#ebfffc",
          "type": "color"
        },
        "dashboard": {
          "value": "#ededed",
          "type": "color"
        },
        "regular-button-selected": {
          "value": "linear-gradient(180deg, #bffeec 0%, #fbfff6 100%)",
          "type": "color"
        },
        "cta-button": {
          "value": "linear-gradient(135deg, #4a4efa 0%, #bd2fdb 100%)",
          "type": "color"
        }
      },
      "foreground": {
        "published": {
          "value": "#00894a",
          "type": "color"
        }
      },
      "border": {
        "published": {
          "value": "#ebfffc",
          "type": "color"
        },
        "full-gradient": {
          "value": "linear-gradient(135deg, #92fddc 0%, #7d7ffb 31.94%, #ed72fe 64.24%, #fdd791 100%)",
          "type": "color"
        },
        "navbar": {
          "value": "linear-gradient(90deg, #39fbbb00 0%, #39fbbb 20%, #4a4efa 40.03%, #e63cfe 60.02%, #ffae3c 80.04%, #ffae3c00 100%, #ffae3c00 100%)",
          "type": "color"
        }
      },
      "spinner-turquoise": {
        "value": "#39fbbb",
        "type": "color"
      },
      "spinner-blue": {
        "value": "#4a4efa",
        "type": "color"
      },
      "spinner-purple": {
        "value": "#e63cfe",
        "type": "color"
      },
      "spinner-orange": {
        "value": "#ffae3c",
        "type": "color"
      }
    },
    "border": {
      "main": {
        "value": "#c1c8cd",
        "type": "color",
        "description": "color for separators, panel borders, preset borders, input fields, select buttons, panel buttons, text area, search field, menu, select menu, spacing controls,"
      },
      "focus": {
        "value": "#096cff",
        "type": "color",
        "description": "border color for all focus elements"
      },
      "menu-inner": {
        "value": "#fcfcfc",
        "type": "color",
        "description": "inner border color for menu and select menu"
      },
      "color-swatch": {
        "value": "#687076",
        "type": "color",
        "description": "border color for color swatch"
      },
      "neutral": {
        "value": "#e8e8e8",
        "type": "color",
        "description": "border color for neutral toast"
      },
      "success": {
        "value": "#00894a",
        "type": "color",
        "description": "border color for success banner & toast"
      },
      "alert": {
        "value": "#e2c802",
        "type": "color",
        "description": "border color for alert banner & toast"
      },
      "info": {
        "value": "#096cff",
        "type": "color",
        "description": "border color for info banner & toast"
      },
      "contrast": {
        "value": "#ffffff",
        "type": "color",
        "description": "border color to create contrast on dark/colored elements. Used in button, new position indicator for navigator"
      },
      "item": {
        "child-line": {
          "value": "#889096",
          "type": "color",
          "description": "color of child lines within the navigator item & pages panel item"
        },
        "child-line-current": {
          "value": "#96c7f2",
          "type": "color",
          "description": "color of child lines within the current item of the navigator item & pages panel item"
        }
      },
      "local": {
        "main": {
          "value": "#b7d9f8",
          "type": "color",
          "description": "border color of set elements"
        },
        "flex-ui": {
          "value": "#096cff",
          "type": "color",
          "description": "border color of set elements within the flex controls ui"
        }
      },
      "remote": {
        "main": {
          "value": "#fbc69f",
          "type": "color",
          "description": "border color of inherited elements"
        },
        "flex-ui": {
          "value": "#fa934e",
          "type": "color",
          "description": "border color of inherited elements within the flex controls ui"
        }
      },
      "destructive": {
        "main": {
          "value": "#d13a3a",
          "type": "color",
          "description": "border color for destructive input field, text area and search field"
        },
        "notification": {
          "value": "#f9c6c6",
          "type": "color",
          "description": "border color for destructive toast"
        }
      },
      "dark": {
        "value": "#595c5d",
        "type": "color",
        "description": "For borders that use dark mode colors in light mode like the Builder UI top bar."
      },
      "overwritten": {
        "main": {
          "value": "#fdaaab",
          "type": "color",
          "description": "Border color for labels on properties whose values are overwritten."
        },
        "flex-ui": {
          "value": "#dc3d43",
          "type": "color",
          "description": "For the flex control grid border when the value is overwritten."
        }
      },
      "primary": {
        "value": "#096cff",
        "type": "color"
      }
    },
    "foreground": {
      "main": {
        "value": "#11181c",
        "type": "color",
        "description": "default color for all text and icons"
      },
      "subtle": {
        "value": "#656869",
        "type": "color",
        "description": "color for less prominent elements. Used in small icon button, nested select button, input field, color input, select button, panel button, text area, search field & toast"
      },
      "category-label": {
        "value": "#889096",
        "type": "color",
        "description": "foreground color for the category label element within the font item component"
      },
      "text-subtle": {
        "value": "#687076",
        "type": "color",
        "description": "foreground color for spacing controls text"
      },
      "destructive": {
        "value": "#d13a3a",
        "type": "color",
        "description": "destructive foreground color. Used in input field, text field, search area, & toast"
      },
      "success": {
        "value": "#00b661",
        "type": "color",
        "description": "A brighter success color for use with icons and text against a dark bg. Not for use with text against light bg."
      },
      "info": {
        "value": "#096cff",
        "type": "color",
        "description": "info foreground color. Used in toast"
      },
      "disabled": {
        "value": "#c1c8cd",
        "type": "color",
        "description": "color for disabled foreground elements"
      },
      "hidden-item": {
        "value": "#7e868c",
        "type": "color",
        "description": "color for hidden item element within navigator item component"
      },
      "flex-ui": {
        "main": {
          "value": "#c7c7c7",
          "type": "color",
          "description": "color for flex control ui elements"
        },
        "hover": {
          "value": "#96c7f2",
          "type": "color",
          "description": "color for hovered state of flex control ui elements"
        }
      },
      "contrast": {
        "main": {
          "value": "#ffffff",
          "type": "color",
          "description": "color to create contrast over colored and dark backgrounds"
        },
        "subtle": {
          "value": "#c1c8cd",
          "type": "color",
          "description": "color to create a more subtle contrast over colored and dark backgrounds"
        }
      },
      "local": {
        "main": {
          "value": "#016ccc",
          "type": "color",
          "description": "foreground color for set elements"
        },
        "flex-ui": {
          "value": "#237cff",
          "type": "color",
          "description": "foreground color for flex-ui set elements"
        }
      },
      "remote": {
        "main": {
          "value": "#b74900",
          "type": "color",
          "description": "foreground color for inherited elements"
        },
        "flex-ui": {
          "value": "#fa934e",
          "type": "color",
          "description": "foreground color for flex-ui inherited elements"
        }
      },
      "text-more-subtle": {
        "value": "#8d949a",
        "type": "color",
        "description": "for subtle text that needs to be even more subtle \nthan \"text-subtle\"\n\nused as the color for text on title tab triggers and the category label of the font item component"
      },
      "primary": {
        "value": "#096cff",
        "type": "color"
      },
      "success-text": {
        "value": "#008447",
        "type": "color",
        "description": "Success color that is dark enough for text. Same color as background/success"
      },
      "grid-controls": {
        "dot": {
          "value": "#c7c7c7",
          "type": "color",
          "description": "color for flex control ui elements"
        },
        "dot-hover": {
          "value": "#707375",
          "type": "color"
        },
        "flex-hover": {
          "value": "#96c7f2",
          "type": "color",
          "description": "color for hovered state of flex control ui elements"
        }
      },
      "icon": {
        "secondary": {
          "value": "#c1c8cd",
          "type": "color"
        },
        "main": {
          "value": "#11181c",
          "type": "color"
        }
      },
      "more-subtle": {
        "value": "#adb1b4",
        "type": "color",
        "description": "The scroll bar, and anything that needs to be a bit lighter than foreground/subtle"
      },
      "scroll-bar": {
        "value": "#a7acaf99",
        "type": "color",
        "description": "For the scroll bar thumb only"
      },
      "overwritten": {
        "main": {
          "value": "#bf0007",
          "type": "color",
          "description": "Foreground (text & icon) color for labels on properties whose values are overwritten."
        },
        "flex-ui": {
          "value": "#dc3d43",
          "type": "color",
          "description": "For the flex control grid when the value is overwritten."
        }
      },
      "inverse-primary": {
        "value": "#ff22ae",
        "type": "color",
        "description": "The inverse color of our primary blue, when we want a contrasting highlight."
<<<<<<< HEAD
=======
      },
      "link-hover": {
        "main": {
          "value": "#656869",
          "type": "color",
          "description": "The color of a text link in the hover state when the normal text is foreground.main"
        },
        "text-subtle": {
          "value": "#656869",
          "type": "color",
          "description": "The color of a text link in the hover state when the normal text is foreground.text-subtle"
        },
        "text-more-subtle": {
          "value": "#656869",
          "type": "color",
          "description": "The color of a text link in the hover state when the normal text is foreground.text-more-subtle"
        },
        "contrast": {
          "value": "#adb1b4",
          "type": "color",
          "description": "The color of a text link in the hover state when the normal text is foreground.contrast.main"
        }
>>>>>>> 5334e7f8
      }
    },
    "Brand": {
      "elevation-small": {
        "value": {
          "color": "#1717171a",
          "type": "dropShadow",
          "x": "0",
          "y": "4",
          "blur": "4",
          "spread": "0"
        },
        "type": "boxShadow",
        "description": "elevation for small things within the dashboard"
      },
      "elevation-big": {
        "value": {
          "color": "#1717171a",
          "type": "dropShadow",
          "x": "0",
          "y": "8",
          "blur": "16",
          "spread": "0"
        },
        "type": "boxShadow",
        "description": "elevation for big things within the dashboard"
      },
      "Large Title": {
        "value": {
          "fontFamily": "{fontFamilies.manrope}",
          "fontWeight": "{fontWeights.manrope-5}",
          "lineHeight": "{lineHeights.7}",
          "fontSize": "{fontSize.6}",
          "letterSpacing": "{letterSpacing.3}",
          "paragraphSpacing": "{paragraphSpacing.0}",
          "paragraphIndent": "{paragraphIndent.0}",
          "textCase": "{textCase.none}",
          "textDecoration": "{textDecoration.none}"
        },
        "type": "typography"
      },
      "Medium Title": {
        "value": {
          "fontFamily": "{fontFamilies.manrope}",
          "fontWeight": "{fontWeights.manrope-5}",
          "lineHeight": "{lineHeights.9}",
          "fontSize": "{fontSize.5}",
          "letterSpacing": "{letterSpacing.3}",
          "paragraphSpacing": "{paragraphSpacing.0}",
          "paragraphIndent": "{paragraphIndent.0}",
          "textCase": "{textCase.none}",
          "textDecoration": "{textDecoration.none}"
        },
        "type": "typography"
      },
      "Section Title": {
        "value": {
          "fontFamily": "{fontFamilies.manrope}",
          "fontWeight": "{fontWeights.manrope-5}",
          "lineHeight": "{lineHeights.6}",
          "fontSize": "{fontSize.4}",
          "letterSpacing": "{letterSpacing.2}",
          "paragraphSpacing": "{paragraphSpacing.0}",
          "paragraphIndent": "{paragraphIndent.0}",
          "textCase": "{textCase.none}",
          "textDecoration": "{textDecoration.none}"
        },
        "type": "typography"
      },
      "regular": {
        "value": {
          "fontFamily": "{fontFamilies.manrope}",
          "fontWeight": "{fontWeights.manrope-6}",
          "lineHeight": "{lineHeights.8}",
          "fontSize": "{fontSize.3}",
          "letterSpacing": "{letterSpacing.2}",
          "paragraphSpacing": "{paragraphSpacing.0}",
          "paragraphIndent": "{paragraphIndent.0}",
          "textCase": "{textCase.none}",
          "textDecoration": "{textDecoration.none}"
        },
        "type": "typography"
      },
      "small": {
        "value": {
          "fontFamily": "{fontFamilies.manrope}",
          "fontWeight": "{fontWeights.manrope-7}",
          "lineHeight": "{lineHeights.0}",
          "fontSize": "{fontSize.2}",
          "letterSpacing": "{letterSpacing.4}",
          "paragraphSpacing": "{paragraphSpacing.0}",
          "paragraphIndent": "{paragraphIndent.0}",
          "textCase": "{textCase.none}",
          "textDecoration": "{textDecoration.none}"
        },
        "type": "typography"
      },
      "Thumbnail Large": {
        "Default": {
          "value": {
            "fontFamily": "{fontFamilies.manrope}",
            "fontWeight": "{fontWeights.manrope-8}",
            "lineHeight": "{lineHeights.10}",
            "fontSize": "{fontSize.7}",
            "letterSpacing": "{letterSpacing.5}",
            "paragraphSpacing": "{paragraphSpacing.0}",
            "paragraphIndent": "{paragraphIndent.0}",
            "textCase": "{textCase.none}",
            "textDecoration": "{textDecoration.none}"
          },
          "type": "typography"
        },
        "Hover": {
          "value": {
            "fontFamily": "{fontFamilies.manrope}",
            "fontWeight": "{fontWeights.manrope-9}",
            "lineHeight": "{lineHeights.10}",
            "fontSize": "{fontSize.7}",
            "letterSpacing": "{letterSpacing.5}",
            "paragraphSpacing": "{paragraphSpacing.0}",
            "paragraphIndent": "{paragraphIndent.0}",
            "textCase": "{textCase.none}",
            "textDecoration": "{textDecoration.none}"
          },
          "type": "typography"
        }
      },
      "Thumbnail Small": {
        "Default": {
          "value": {
            "fontFamily": "{fontFamilies.manrope}",
            "fontWeight": "{fontWeights.manrope-6}",
            "lineHeight": "{lineHeights.7}",
            "fontSize": "{fontSize.6}",
            "letterSpacing": "{letterSpacing.3}",
            "paragraphSpacing": "{paragraphSpacing.0}",
            "paragraphIndent": "{paragraphIndent.0}",
            "textCase": "{textCase.none}",
            "textDecoration": "{textDecoration.none}"
          },
          "type": "typography"
        },
        "Hover": {
          "value": {
            "fontFamily": "{fontFamilies.manrope}",
            "fontWeight": "{fontWeights.manrope-9}",
            "lineHeight": "{lineHeights.7}",
            "fontSize": "{fontSize.6}",
            "letterSpacing": "{letterSpacing.3}",
            "paragraphSpacing": "{paragraphSpacing.0}",
            "paragraphIndent": "{paragraphIndent.0}",
            "textCase": "{textCase.none}",
            "textDecoration": "{textDecoration.none}"
          },
          "type": "typography"
        }
      },
      "button": {
        "regular": {
          "value": {
            "fontFamily": "{fontFamilies.manrope}",
            "fontWeight": "{fontWeights.manrope-7}",
            "lineHeight": "{lineHeights.8}",
            "fontSize": "{fontSize.3}",
            "letterSpacing": "{letterSpacing.2}",
            "paragraphSpacing": "{paragraphSpacing.0}",
            "paragraphIndent": "{paragraphIndent.0}",
            "textCase": "{textCase.none}",
            "textDecoration": "{textDecoration.none}"
          },
          "type": "typography"
        },
        "cta": {
          "value": {
            "fontFamily": "{fontFamilies.manrope}",
            "fontWeight": "{fontWeights.manrope-5}",
            "lineHeight": "{lineHeights.4}",
            "fontSize": "{fontSize.5}",
            "letterSpacing": "{letterSpacing.3}",
            "paragraphSpacing": "{paragraphSpacing.0}",
            "paragraphIndent": "{paragraphIndent.0}",
            "textCase": "{textCase.none}",
            "textDecoration": "{textDecoration.none}"
          },
          "type": "typography"
        }
      }
    },
    "maintenance": {
      "light": {
        "value": "#ededed",
        "type": "color"
      },
      "medium": {
        "value": "#c7c7c7",
        "type": "color"
      },
      "dark": {
        "value": "#858585",
        "type": "color"
      },
      "spacerViz": {
        "value": "#f9c6c6",
        "type": "color"
      }
    },
    "border-width": {
      "0": {
        "value": "1",
        "type": "borderWidth",
        "description": "sets border width value to 1"
      },
      "1": {
        "value": "2",
        "type": "borderWidth",
        "description": "sets border width value to 2. Used for focus borders (among other things)"
      }
    },
    "paragraphIndent": {
      "0": {
        "value": "0px",
        "type": "dimension"
      }
    },
    "fontSize": {
      "0": {
        "value": "8",
        "type": "fontSizes"
      },
      "1": {
        "value": "10",
        "type": "fontSizes"
      },
      "2": {
        "value": "12",
        "type": "fontSizes"
      },
      "3": {
        "value": "16",
        "type": "fontSizes"
      },
      "4": {
        "value": "20",
        "type": "fontSizes"
      },
      "5": {
        "value": "32",
        "type": "fontSizes"
      },
      "6": {
        "value": "48",
        "type": "fontSizes"
      },
      "7": {
        "value": "360",
        "type": "fontSizes"
      }
    },
    "panel section drop shadow": {
      "value": [
        {
          "color": "#00000014",
          "type": "dropShadow",
          "x": "0",
          "y": "4",
          "blur": "15",
          "spread": "0"
        },
        {
          "color": "#00000014",
          "type": "dropShadow",
          "x": "0",
          "y": "1",
          "blur": "7",
          "spread": "0"
        }
      ],
      "type": "boxShadow",
      "description": "Shadow for sections that overlap other sections within the same panel. More subtle than the menu drop shadow."
    },
    "Regular Bold": {
      "value": {
        "fontFamily": "{fontFamilies.inter}",
        "fontWeight": "{fontWeights.inter-1}",
        "lineHeight": "{lineHeights.0}",
        "fontSize": "{fontSize.2}",
        "letterSpacing": "{letterSpacing.0}",
        "paragraphSpacing": "{paragraphSpacing.0}",
        "paragraphIndent": "{paragraphIndent.0}",
        "textCase": "{textCase.none}",
        "textDecoration": "{textDecoration.none}"
      },
      "type": "typography",
      "description": "Regular text, except it's bold."
    },
    "Mono Bold": {
      "value": {
        "fontFamily": "{fontFamilies.roboto-mono}",
        "fontWeight": "{fontWeights.roboto-mono-4}",
        "lineHeight": "{lineHeights.0}",
        "fontSize": "{fontSize.2}",
        "letterSpacing": "{letterSpacing.2}",
        "paragraphSpacing": "{paragraphSpacing.0}",
        "paragraphIndent": "{paragraphIndent.0}",
        "textCase": "{textCase.none}",
        "textDecoration": "{textDecoration.none}"
      },
      "type": "typography",
      "description": "Labels with code syntax, such as CSS property labels within tooltips"
    },
    "darkBlue-Fade": {
      "value": "linear-gradient(180deg, #11273f 0%, #11273f00 100%)",
      "type": "color"
    },
    "Stroke-Fade": {
      "value": "linear-gradient(180deg, #9697fc 0%, #4a4efa00 100%)",
      "type": "color"
    },
    "Link": {
      "value": {
        "fontFamily": "{fontFamilies.inter}",
        "fontWeight": "{fontWeights.inter-0}",
        "lineHeight": "{lineHeights.0}",
        "fontSize": "{fontSize.2}",
        "letterSpacing": "{letterSpacing.0}",
        "paragraphSpacing": "{paragraphSpacing.0}",
        "paragraphIndent": "{paragraphIndent.0}",
        "textCase": "{textCase.none}",
        "textDecoration": "{textDecoration.underline}"
      },
      "type": "typography",
      "description": "link text"
    },
    "Regular Link": {
      "value": {
        "fontFamily": "{fontFamilies.inter}",
        "fontWeight": "{fontWeights.inter-0}",
        "lineHeight": "{lineHeights.0}",
        "fontSize": "{fontSize.2}",
        "letterSpacing": "{letterSpacing.0}",
        "paragraphSpacing": "{paragraphSpacing.0}",
        "paragraphIndent": "{paragraphIndent.0}",
        "textCase": "{textCase.none}",
        "textDecoration": "{textDecoration.underline}"
      },
      "type": "typography",
      "description": "Regular text underlined to represent links within a body of Regular text"
    },
    "Label Link": {
      "value": {
        "fontFamily": "{fontFamilies.inter}",
        "fontWeight": "{fontWeights.inter-2}",
        "lineHeight": "{lineHeights.0}",
        "fontSize": "{fontSize.2}",
        "letterSpacing": "{letterSpacing.0}",
        "paragraphSpacing": "{paragraphSpacing.0}",
        "paragraphIndent": "{paragraphIndent.0}",
        "textCase": "{textCase.none}",
        "textDecoration": "{textDecoration.underline}"
      },
      "type": "typography",
      "description": "Label text with underline to represent links in Label text. Sentence case."
    },
    "Mono Bold Link": {
      "value": {
        "fontFamily": "{fontFamilies.roboto-mono}",
        "fontWeight": "{fontWeights.roboto-mono-4}",
        "lineHeight": "{lineHeights.0}",
        "fontSize": "{fontSize.2}",
        "letterSpacing": "{letterSpacing.2}",
        "paragraphSpacing": "{paragraphSpacing.0}",
        "paragraphIndent": "{paragraphIndent.0}",
        "textCase": "{textCase.none}",
        "textDecoration": "{textDecoration.underline}"
      },
      "type": "typography",
      "description": "Mono Bold text style with underline to indicate a text link"
    },
    "Mono Link": {
      "value": {
        "fontFamily": "{fontFamilies.roboto-mono}",
        "fontWeight": "{fontWeights.roboto-mono-3}",
        "lineHeight": "{lineHeights.0}",
        "fontSize": "{fontSize.2}",
        "letterSpacing": "{letterSpacing.2}",
        "paragraphSpacing": "{paragraphSpacing.0}",
        "paragraphIndent": "{paragraphIndent.0}",
        "textCase": "{textCase.none}",
        "textDecoration": "{textDecoration.underline}"
      },
      "type": "typography",
      "description": "Mono text style with underline to indicate a text link"
    }
  },
  "$themes": [],
  "$metadata": {
    "tokenSetOrder": [
      "global"
    ]
  }
}<|MERGE_RESOLUTION|>--- conflicted
+++ resolved
@@ -1093,31 +1093,6 @@
         "value": "#ff22ae",
         "type": "color",
         "description": "The inverse color of our primary blue, when we want a contrasting highlight."
-<<<<<<< HEAD
-=======
-      },
-      "link-hover": {
-        "main": {
-          "value": "#656869",
-          "type": "color",
-          "description": "The color of a text link in the hover state when the normal text is foreground.main"
-        },
-        "text-subtle": {
-          "value": "#656869",
-          "type": "color",
-          "description": "The color of a text link in the hover state when the normal text is foreground.text-subtle"
-        },
-        "text-more-subtle": {
-          "value": "#656869",
-          "type": "color",
-          "description": "The color of a text link in the hover state when the normal text is foreground.text-more-subtle"
-        },
-        "contrast": {
-          "value": "#adb1b4",
-          "type": "color",
-          "description": "The color of a text link in the hover state when the normal text is foreground.contrast.main"
-        }
->>>>>>> 5334e7f8
       }
     },
     "Brand": {
@@ -1514,8 +1489,6 @@
   },
   "$themes": [],
   "$metadata": {
-    "tokenSetOrder": [
-      "global"
-    ]
+    "tokenSetOrder": ["global"]
   }
 }