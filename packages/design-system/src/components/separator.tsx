--- conflicted
+++ resolved
@@ -6,43 +6,14 @@
 import { styled, theme } from "../stitches.config";
 import * as SeparatorPrimitive from "@radix-ui/react-separator";
 
+// @todo: check its useage in share UI
+
 export const Separator = styled(SeparatorPrimitive.Root, {
   border: "none",
   margin: 0,
   flexShrink: 0,
   backgroundColor: theme.colors.borderMain,
   cursor: "default",
-<<<<<<< HEAD
   '&[data-orientation="horizontal"]': { height: theme.spacing[1] },
   '&[data-orientation="vertical"]': { width: theme.spacing[1] },
-=======
-
-  variants: {
-    size: {
-      1: {
-        '&[data-orientation="horizontal"]': {
-          height: theme.spacing[1],
-          my: theme.spacing[5],
-        },
-
-        '&[data-orientation="vertical"]': {
-          width: theme.spacing[1],
-          mx: theme.spacing[5],
-        },
-      },
-      auto: {
-        '&[data-orientation="horizontal"]': {
-          height: theme.spacing[1],
-        },
-
-        '&[data-orientation="vertical"]': {
-          width: theme.spacing[1],
-        },
-      },
-    },
-  },
-  defaultVariants: {
-    size: "auto",
-  },
->>>>>>> df580ce3
 });