--- conflicted
+++ resolved
@@ -48,13 +48,8 @@
     maxValue = Number.MAX_SAFE_INTEGER,
     initialValue = 0,
     direction = "horizontal",
-<<<<<<< HEAD
-    onValueInput = () => null,
-    onValueChange = () => null,
-=======
     onValueInput,
     onValueChange,
->>>>>>> a58d0cc7
   }: NumericScrubOptions
 ) => {
   const eventNames = ["pointerup", "pointerdown", "pointermove"] as const;
@@ -87,11 +82,7 @@
         state.offset = 0;
         handleCursor(targetNode.ownerDocument.documentElement, false);
         exitPointerLock(state, event, targetNode);
-<<<<<<< HEAD
-        onValueChange({
-=======
         onValueChange?.({
->>>>>>> a58d0cc7
           target: targetNode,
           value: state.value,
           preventDefault: () => event.preventDefault(),
@@ -114,11 +105,7 @@
           if (state.value < minValue) state.value = minValue;
           else if (state.value > maxValue) state.value = maxValue;
           state.offset += movement * state.velocity;
-<<<<<<< HEAD
-          onValueInput({
-=======
           onValueInput?.({
->>>>>>> a58d0cc7
             target: targetNode,
             value: state.value,
             preventDefault: () => event.preventDefault(),
@@ -128,8 +115,7 @@
       }
     }
   };
-  // We want the default cursor before the pointer is down
-  //handleCursor(targetNode, true);
+  handleCursor(targetNode, true);
   eventNames.forEach((eventName) =>
     targetNode.addEventListener(eventName, handleEvent)
   );
