--- conflicted
+++ resolved
@@ -46,19 +46,12 @@
 import * as remixComponentMetas from "@webstudio-is/sdk-components-react-remix/metas";
 import * as radixComponentMetas from "@webstudio-is/sdk-components-react-radix/metas";
 import { LOCAL_DATA_FILE } from "./config";
-<<<<<<< HEAD
 import {
   ensureFileInPath,
   ensureFolderExists,
+  loadJSONFile,
   isFileExists,
-  loadJSONFile,
 } from "./fs-utils";
-import merge from "deepmerge";
-import { createImageLoader } from "@webstudio-is/image";
-import { fileURLToPath, pathToFileURL } from "node:url";
-=======
-import { ensureFileInPath, ensureFolderExists, loadJSONFile } from "./fs-utils";
->>>>>>> ad55a96f
 import type * as sharedConstants from "~/constants.mjs";
 import type { PageData } from "../templates/route-template";
 
