--- conflicted
+++ resolved
@@ -63,11 +63,10 @@
         "GmWaLJTu_cVzrs8-chvQ4",
         {
           id: "GmWaLJTu_cVzrs8-chvQ4",
-<<<<<<< HEAD
+          name: "href",
           instanceId: "8AXawjUE3fJoOH_1qOAoq",
-          name: "href",
-          type: "asset",
-          value: "9a8bc926-7804-4d3f-af81-69196b1d2ed8",
+          type: "string",
+          value: "/assets/small-avif-kitty_FnabJsioMWpBtXZSGf4DR.webp",
         },
       ],
       [
@@ -81,12 +80,6 @@
             pageId: "-J9I4Oo6mONfQlf_3-OqG",
             instanceId: "qmxnOlSxUGpuhuonVArWJ",
           },
-=======
-          name: "href",
-          instanceId: "8AXawjUE3fJoOH_1qOAoq",
-          type: "string",
-          value: "/assets/small-avif-kitty_FnabJsioMWpBtXZSGf4DR.webp",
->>>>>>> 45585c05
         },
       ],
     ],
@@ -207,15 +200,11 @@
           >
             {" or "}
           </Text>
-<<<<<<< HEAD
-          <Link data-ws-id="8AXawjUE3fJoOH_1qOAoq" data-ws-component="Link">
-=======
           <Link
             data-ws-id="8AXawjUE3fJoOH_1qOAoq"
             data-ws-component="Link"
             href={"/assets/small-avif-kitty_FnabJsioMWpBtXZSGf4DR.webp"}
           >
->>>>>>> 45585c05
             {"go download this little kitten"}
           </Link>
           <Box data-ws-id="82HYqzxZeahPxSDFNWem5" data-ws-component="Box" />
