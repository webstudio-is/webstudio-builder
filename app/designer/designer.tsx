import { useCallback, useState } from "react";
import { DndProvider } from "react-dnd";
import { HTML5Backend } from "react-dnd-html5-backend";
import { type Project, useSubscribe, usePublish } from "@webstudio-is/sdk";
import type { Config } from "~/config";
<<<<<<< HEAD
import type { HoveredInstanceData, SelectedInstanceData } from "~/shared/component";
=======
import type { SelectedInstanceData } from "~/shared/canvas-components";
>>>>>>> 479a57d5
import { Box, Flex, Grid, type CSS } from "~/shared/design-system";
import interStyles from "~/shared/font-faces/inter.css";
import { SidebarLeft } from "./features/sidebar-left";
import { Inspector } from "./features/inspector";
import { useHoveredInstanceData, useSelectedInstanceData, useSyncStatus } from "./shared/nano-states";
import { Topbar } from "./features/topbar";
import designerStyles from "./designer.css";
import { Breadcrumbs } from "./features/breadcrumbs";
import { TreePrevew } from "./features/tree-preview";
import {
  useUpdateCanvasWidth,
  useSubscribeBreakpoints,
} from "./features/breakpoints";
import {
  useReadCanvasRect,
  Workspace,
  CanvasIframe,
} from "./features/workspace";
import { usePublishShortcuts } from "./shared/shortcuts";
import { type SyncStatus } from "~/shared/sync";
import { useIsPreviewMode, useRootInstance } from "~/shared/nano-states";

export const links = () => {
  return [
    { rel: "stylesheet", href: interStyles },
    { rel: "stylesheet", href: designerStyles },
  ];
};

const useSubscribeRootInstance = () => {
  const [, setValue] = useRootInstance();
  useSubscribe<"loadRootInstance">("loadRootInstance", setValue);
};

const useSubscribeSelectedInstanceData = () => {
  const [, setValue] = useSelectedInstanceData();
  useSubscribe<"selectInstance", SelectedInstanceData>(
    "selectInstance",
    setValue
  );
};

const useSubscribeHoveredInstanceData = () => {
  const [, setValue] = useHoveredInstanceData();
  useSubscribe<"hoverInstance", HoveredInstanceData>(
    "hoverInstance",
    setValue
  );
};

const useSubscribeSyncStatus = () => {
  const [, setValue] = useSyncStatus();
  useSubscribe<"syncStatus", SyncStatus>("syncStatus", setValue);
};

const useIsDragging = (): [boolean, (isDragging: boolean) => void] => {
  const [isDragging, setIsDragging] = useState<boolean>(false);
  useSubscribe<"dragStartInstance">("dragStartInstance", () => {
    setIsDragging(true);
  });
  useSubscribe<"dragEndInstance">("dragEndInstance", () => {
    setIsDragging(false);
  });
  return [isDragging, setIsDragging];
};

type SidePanelProps = {
  children: JSX.Element | Array<JSX.Element>;
  isPreviewMode: boolean;
  css?: CSS;
  gridArea: "inspector" | "sidebar";
};

const SidePanel = ({
  children,
  isPreviewMode,
  gridArea,
  css,
}: SidePanelProps) => {
  if (isPreviewMode === true) return null;
  return (
    <Box
      as="aside"
      css={{
        gridArea,
        display: "flex",
        px: 0,
        fg: 0,
        // Left sidebar tabs won't be able to pop out to the right if we set overflowX to auto.
        //overflowY: "auto",
        bc: "$loContrast",
        height: "100%",
        ...css,
      }}
    >
      {children}
    </Box>
  );
};

const Main = ({ children }: { children: Array<JSX.Element> }) => (
  <Flex
    as="main"
    direction="column"
    css={{
      gridArea: "main",
      overflow: "hidden",
    }}
  >
    {children}
  </Flex>
);

type ChromeWrapperProps = {
  children: Array<JSX.Element>;
  isPreviewMode: boolean;
};

const ChromeWrapper = ({ children, isPreviewMode }: ChromeWrapperProps) => {
  const gridLayout = isPreviewMode
    ? {
        gridTemplateColumns: "auto 1fr",
        gridTemplateRows: "auto 1fr",
        gridTemplateAreas: `
                "header header"
                "sidebar main"
              `,
      }
    : {
        gridTemplateColumns: "auto 1fr 240px",
        gridTemplateRows: "auto 1fr",
        gridTemplateAreas: `
                "header header header"
                "sidebar main inspector"
              `,
      };
  return (
    <Grid
      css={{
        height: "100vh",
        overflow: "hidden",
        display: "grid",
        ...gridLayout,
      }}
    >
      {children}
    </Grid>
  );
};

type DesignerProps = {
  config: Config;
  project: Project;
};

export const Designer = ({ config, project }: DesignerProps) => {
  useSubscribeSyncStatus();
  useSubscribeRootInstance();
  useSubscribeSelectedInstanceData();
  useSubscribeHoveredInstanceData()
  useSubscribeBreakpoints();
  const [publish, publishRef] = usePublish();
  const [isPreviewMode] = useIsPreviewMode();
  const [isDragging, setIsDragging] = useIsDragging();
  usePublishShortcuts(publish);
  const onRefReadCanvasWidth = useUpdateCanvasWidth();
  const { onRef: onRefReadCanvas, onTransitionEnd } = useReadCanvasRect();

  const iframeRefCallback = useCallback(
    (ref) => {
      publishRef.current = ref;
      onRefReadCanvasWidth(ref);
      onRefReadCanvas(ref);
    },
    [publishRef, onRefReadCanvasWidth, onRefReadCanvas]
  );

  return (
    <DndProvider backend={HTML5Backend}>
      <ChromeWrapper isPreviewMode={isPreviewMode}>
        <SidePanel gridArea="sidebar" isPreviewMode={isPreviewMode}>
          <SidebarLeft onDragChange={setIsDragging} publish={publish} />
        </SidePanel>
        <Topbar
          css={{ gridArea: "header" }}
          config={config}
          project={project}
          publish={publish}
        />
        <Main>
          <Workspace onTransitionEnd={onTransitionEnd}>
            <CanvasIframe
              ref={iframeRefCallback}
              src={`${config.canvasPath}/${project.id}`}
              pointerEvents={isDragging ? "none" : "all"}
              title={project.title}
              css={{
                height: "100%",
                width: "100%",
              }}
            />
          </Workspace>
          <Breadcrumbs publish={publish} />
        </Main>
        <SidePanel
          gridArea="inspector"
          isPreviewMode={isPreviewMode}
          css={{ overflow: "hidden" }}
        >
          {isDragging ? <TreePrevew /> : <Inspector publish={publish} />}
        </SidePanel>
      </ChromeWrapper>
    </DndProvider>
  );
};<|MERGE_RESOLUTION|>--- conflicted
+++ resolved
@@ -3,11 +3,7 @@
 import { HTML5Backend } from "react-dnd-html5-backend";
 import { type Project, useSubscribe, usePublish } from "@webstudio-is/sdk";
 import type { Config } from "~/config";
-<<<<<<< HEAD
-import type { HoveredInstanceData, SelectedInstanceData } from "~/shared/component";
-=======
-import type { SelectedInstanceData } from "~/shared/canvas-components";
->>>>>>> 479a57d5
+import type { HoveredInstanceData, SelectedInstanceData } from "~/shared/canvas-components";
 import { Box, Flex, Grid, type CSS } from "~/shared/design-system";
 import interStyles from "~/shared/font-faces/inter.css";
 import { SidebarLeft } from "./features/sidebar-left";
