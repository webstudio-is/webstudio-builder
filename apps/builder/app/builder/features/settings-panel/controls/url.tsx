--- conflicted
+++ resolved
@@ -20,16 +20,11 @@
 } from "@webstudio-is/icons";
 import type { Instance, Page } from "@webstudio-is/sdk";
 import { findTreeInstanceIds } from "@webstudio-is/sdk";
-<<<<<<< HEAD
 import { $instances, $pages, $props } from "~/shared/nano-states";
-import { BindingPopover } from "~/builder/shared/binding-popover";
-=======
-import { instancesStore, pagesStore, propsStore } from "~/shared/nano-states";
 import {
   BindingControl,
   BindingPopover,
 } from "~/builder/shared/binding-popover";
->>>>>>> 0070ca41
 import {
   type ControlProps,
   getLabel,
