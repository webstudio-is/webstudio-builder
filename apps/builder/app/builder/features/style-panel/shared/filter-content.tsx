--- conflicted
+++ resolved
@@ -161,7 +161,6 @@
   };
 
   return (
-<<<<<<< HEAD
     <Flex direction="column">
       <Flex direction="column" css={{ px: theme.spacing[9] }}>
         <Grid
@@ -229,43 +228,6 @@
           propertyValue={toValue(layer.args)}
           onEditLayer={(_, dropShadowLayers) =>
             handleComplete(`drop-shadow(${toValue(dropShadowLayers)})`)
-=======
-    <Flex
-      direction="column"
-      css={{
-        px: theme.spacing[9],
-        paddingTop: theme.spacing[5],
-        paddingBottom: theme.spacing[9],
-        gap: theme.spacing[3],
-        minWidth: theme.spacing[30],
-      }}
-    >
-      <Label>
-        <Flex align={"center"} gap={1}>
-          Code
-          {tooltip}
-        </Flex>
-      </Label>
-      {
-        // @todo Replace the TextArea with code-editor.
-        // For more details, please refer to the issue
-        // https://github.com/webstudio-is/webstudio/issues/2977
-      }
-      <TextArea
-        rows={3}
-        name="description"
-        value={intermediateValue?.value ?? propertyValue ?? ""}
-        css={{ minHeight: theme.spacing[14], ...textVariants.mono }}
-        color={intermediateValue?.type === "invalid" ? "error" : undefined}
-        onChange={handleChange}
-        onKeyDown={(event) => {
-          if (event.key === "Enter") {
-            handleComplete();
-            // On pressing Enter, the textarea is creating a new line.
-            // In-order to prevent it and update the content.
-            // We prevent the default behaviour
-            event.preventDefault();
->>>>>>> e87cc005
           }
           deleteProperty={() => {}}
           hideCodeEditor={true}
@@ -294,7 +256,7 @@
           name="description"
           value={intermediateValue?.value ?? ""}
           css={{ minHeight: theme.spacing[14], ...textVariants.mono }}
-          state={intermediateValue?.type === "invalid" ? "invalid" : undefined}
+          color={intermediateValue?.type === "invalid" ? "error" : undefined}
           onChange={(value) =>
             setIntermediateValue({ type: "intermediate", value })
           }
