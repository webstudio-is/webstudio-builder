import {
  toValue,
  type InvalidValue,
  type LayersValue,
  type RgbValue,
  type StyleValue,
  type TupleValue,
  type UnitValue,
} from "@webstudio-is/css-engine";
import {
  extractShadowProperties,
  parseShadow,
  type ExtractedShadowProperties,
} from "@webstudio-is/css-data";
import {
  Flex,
  Grid,
  Label,
  Separator,
  Text,
  TextArea,
  textVariants,
  theme,
  ToggleGroup,
  ToggleGroupButton,
  Tooltip,
} from "@webstudio-is/design-system";
import { ShadowInsetIcon, ShadowNormalIcon } from "@webstudio-is/icons";
import { useMemo, useState } from "react";
import type { IntermediateStyleValue } from "../shared/css-value-input";
import { CssValueInputContainer } from "../shared/css-value-input";
import { toPascalCase } from "../shared/keyword-utils";
import { ColorControl } from "../controls";
import type { DeleteProperty, SetProperty } from "../shared/use-style-data";

/*
  When it comes to checking and validating individual CSS properties for the box-shadow,
  splitting them fails the validation. As it needs a minimum of 2 values to validate.
  Instead, a workaround is to use a fallback CSS property
  that can handle the same values as the input being validated.

  Here's the box-shadow property with its components:

  box-shadow: color, inset, offsetX, offsetY, blur, spread;
  You can check more details from the spec
  https://www.w3.org/TR/css-backgrounds-3/#box-shadow

  offsetX: length, takes positive and negative values.
  offsetY: length, takes positive and negative values.
  blur: length, takes only positive values.
  spread: length, takes both positive and negative values.

  outline-offset: length, takes positive and negative values.
  https://www.w3.org/TR/css-ui-4/#outline-offset

  border-top-width: length, takes only positive values.
  https://www.w3.org/TR/css-backgrounds-3/#propdef-border-top-width
*/

type ShadowContentProps = {
  index: number;
  property: "boxShadow" | "textShadow";
  layer: TupleValue;
  propertyValue: string;
  tooltip: JSX.Element;
  onEditLayer: (index: number, layers: LayersValue) => void;
  deleteProperty: DeleteProperty;
  hideCodeEditor?: boolean;
};

const convertValuesToTupple = (
  values: Partial<Record<keyof ExtractedShadowProperties, StyleValue>>
): TupleValue => {
  return {
    type: "tuple",
    value: (Object.values(values) as Array<StyleValue>).filter(
      (item: StyleValue): item is UnitValue | RgbValue =>
        item !== null && item !== undefined
    ),
  };
};

const boxShadowInsetValues = [
  { value: "normal", Icon: ShadowNormalIcon },
  { value: "inset", Icon: ShadowInsetIcon },
] as const;

export const ShadowContent = ({
  layer,
  index,
  property,
  propertyValue,
  tooltip,
  hideCodeEditor,
  onEditLayer,
  deleteProperty,
}: ShadowContentProps) => {
  const [intermediateValue, setIntermediateValue] = useState<
    IntermediateStyleValue | InvalidValue | undefined
  >();
  const layerValues = useMemo<ExtractedShadowProperties>(() => {
    setIntermediateValue({ type: "intermediate", value: propertyValue });
    return extractShadowProperties(layer);
  }, [layer, propertyValue]);

  const { offsetX, offsetY, blur, spread, color, inset } = layerValues;
  const colorControlProp = color ?? {
    type: "rgb",
    r: 0,
    g: 0,
    b: 0,
    alpha: 1,
  };

  const handleChange = (value: string) => {
    setIntermediateValue({
      type: "intermediate",
      value,
    });
  };

  const handleComplete = () => {
    if (intermediateValue === undefined) {
      return;
    }
    const layers = parseShadow(property, intermediateValue.value);
    if (layers.type === "invalid") {
      setIntermediateValue({
        type: "invalid",
        value: intermediateValue.value,
      });
      return;
    }

    onEditLayer(index, layers);
  };

  const handlePropertyChange = (
    params: Partial<Record<keyof ExtractedShadowProperties, StyleValue>>
  ) => {
    const newLayer = convertValuesToTupple({ ...layerValues, ...params });
    setIntermediateValue({
      type: "intermediate",
      value: toValue(newLayer),
    });
    onEditLayer(index, { type: "layers", value: [newLayer] });
  };

  const colorControlCallback: SetProperty = () => {
    return (value) => {
      handlePropertyChange({ color: value });
    };
  };

  return (
    <Flex direction="column">
      <Grid
        gap="2"
        css={{
          px: theme.spacing[9],
          marginTop: theme.spacing[5],
          gridTemplateColumns:
            property === "boxShadow" ? "1fr 1fr" : "1fr 1fr 1fr",
        }}
      >
        <Flex direction="column">
          <Tooltip
            variant="wrapped"
            content={
              <Flex gap="2" direction="column">
                <Text variant="regularBold">X Offset</Text>
                <Text variant="monoBold">offset-x</Text>
                <Text>
                  Sets the horizontal offset of the shadow. Negative values
                  place the shadow to the left.
                </Text>
              </Flex>
            }
          >
            <Label css={{ width: "fit-content" }}>X</Label>
          </Tooltip>
          <CssValueInputContainer
            key="boxShadowOffsetX"
            // outline-offset is a fake property for validating box-shadow's offsetX.
            property="outlineOffset"
            styleSource="local"
            keywords={[]}
            value={offsetX ?? { type: "unit", value: 0, unit: "px" }}
            setValue={(value) => handlePropertyChange({ offsetX: value })}
            deleteProperty={() =>
              handlePropertyChange({
                offsetX: offsetX ?? undefined,
              })
            }
          />
        </Flex>

        <Flex direction="column">
          <Tooltip
            variant="wrapped"
            content={
              <Flex gap="2" direction="column">
                <Text variant="regularBold">Y Offset</Text>
                <Text variant="monoBold">offset-y</Text>
                <Text>
                  Sets the vertical offset of the shadow. Negative values place
                  the shadow above.
                </Text>
              </Flex>
            }
          >
            <Label css={{ width: "fit-content" }}>Y</Label>
          </Tooltip>
          <CssValueInputContainer
            key="boxShadowOffsetY"
            // outline-offset is a fake property for validating box-shadow's offsetY.
            property="outlineOffset"
            styleSource="local"
            keywords={[]}
            value={offsetY ?? { type: "unit", value: 0, unit: "px" }}
            setValue={(value) => handlePropertyChange({ offsetY: value })}
            deleteProperty={() =>
              handlePropertyChange({
                offsetY: offsetY ?? undefined,
              })
            }
          />
        </Flex>

        <Flex direction="column">
          <Tooltip
            variant="wrapped"
            content={
              <Flex gap="2" direction="column">
                <Text variant="regularBold">Blur Radius</Text>
                <Text variant="monoBold">blur-radius</Text>
                <Text>
                  The larger this value, the bigger the blur, so the shadow
                  becomes bigger and lighter.
                </Text>
              </Flex>
            }
          >
            <Label css={{ width: "fit-content" }}>Blur</Label>
          </Tooltip>
          <CssValueInputContainer
            key="boxShadowBlur"
            // border-top-width is a fake property for validating box-shadow's blur.
            property="borderTopWidth"
            styleSource="local"
            keywords={[]}
            value={blur ?? { type: "unit", value: 0, unit: "px" }}
            setValue={(value) => handlePropertyChange({ blur: value })}
            deleteProperty={() =>
              handlePropertyChange({
                blur: blur ?? undefined,
              })
            }
          />
        </Flex>

        {property === "boxShadow" ? (
          <Flex direction="column">
            <Tooltip
              variant="wrapped"
              content={
                <Flex gap="2" direction="column">
                  <Text variant="regularBold">Spread Radius</Text>
                  <Text variant="monoBold">spread-radius</Text>
                  <Text>
                    Positive values will cause the shadow to expand and grow
                    bigger, negative values will cause the shadow to shrink.
                  </Text>
                </Flex>
              }
            >
              <Label css={{ width: "fit-content" }}>Spread</Label>
            </Tooltip>
            <CssValueInputContainer
              key="boxShadowSpread"
              // outline-offset is a fake property for validating box-shadow's spread.
              property="outlineOffset"
              styleSource="local"
              keywords={[]}
              value={spread ?? { type: "unit", value: 0, unit: "px" }}
              setValue={(value) => handlePropertyChange({ spread: value })}
              deleteProperty={() =>
                handlePropertyChange({
                  spread: spread ?? undefined,
                })
              }
            />
          </Flex>
        ) : null}
      </Grid>

      <Grid
        gap="2"
        css={{
          px: theme.spacing[9],
          marginTop: theme.spacing[5],
          paddingBottom: theme.spacing[5],
          ...(property === "boxShadow" && { gridTemplateColumns: "3fr 1fr" }),
        }}
      >
        <Flex direction="column">
          <Tooltip
            variant="wrapped"
            content={
              <Flex gap="2" direction="column">
                <Text variant="regularBold">Color</Text>
                <Text variant="monoBold">color</Text>
                <Text>Sets the shadow color and opacity.</Text>
              </Flex>
            }
          >
            <Label css={{ width: "fit-content" }}>Color</Label>
          </Tooltip>
          <ColorControl
            property="color"
            currentStyle={{
              color: {
                value: colorControlProp,
                currentColor: colorControlProp,
              },
            }}
            setProperty={colorControlCallback}
            deleteProperty={() =>
              handlePropertyChange({ color: colorControlProp })
            }
          />
        </Flex>

        {property === "boxShadow" ? (
          <Flex direction="column">
            <Tooltip
              variant="wrapped"
              content={
                <Flex gap="2" direction="column">
                  <Text variant="regularBold">Inset</Text>
                  <Text variant="monoBold">inset</Text>
                  <Text>
                    Changes the shadow from an outer shadow (outset) to an inner
                    shadow (inset).
                  </Text>
                </Flex>
              }
            >
              <Label css={{ display: "inline" }}>Inset</Label>
            </Tooltip>
            <ToggleGroup
              type="single"
              value={inset?.value ?? "normal"}
              defaultValue="inset"
              onValueChange={(value) => {
                if (value === "inset") {
                  handlePropertyChange({
                    inset: { type: "keyword", value: "inset" },
                  });
                } else {
                  handlePropertyChange({ inset: undefined });
                }
              }}
            >
              {boxShadowInsetValues.map(({ value, Icon }) => (
                <Tooltip key={value} content={toPascalCase(value)}>
                  <ToggleGroupButton value={value}>
                    <Icon />
                  </ToggleGroupButton>
                </Tooltip>
              ))}
            </ToggleGroup>
          </Flex>
        ) : null}
      </Grid>

<<<<<<< HEAD
      {hideCodeEditor === false ? (
        <>
          <Separator css={{ gridColumn: "span 2" }} />
          <Flex
            direction="column"
            css={{
              px: theme.spacing[9],
              paddingTop: theme.spacing[5],
              paddingBottom: theme.spacing[9],
              gap: theme.spacing[3],
              minWidth: theme.spacing[30],
            }}
          >
            <Label>
              <Flex align={"center"} gap={1}>
                Code
                {tooltip}
              </Flex>
            </Label>
            <TextArea
              rows={3}
              name="description"
              value={intermediateValue?.value ?? propertyValue ?? ""}
              css={{ minHeight: theme.spacing[14], ...textVariants.mono }}
              state={
                intermediateValue?.type === "invalid" ? "invalid" : undefined
=======
      <Separator css={{ gridColumn: "span 2" }} />
      <Flex
        direction="column"
        css={{
          px: theme.spacing[9],
          paddingTop: theme.spacing[5],
          paddingBottom: theme.spacing[9],
          gap: theme.spacing[3],
          minWidth: theme.spacing[30],
        }}
      >
        <Label>
          <Flex align={"center"} gap={1}>
            Code
            {tooltip}
          </Flex>
        </Label>
        <TextArea
          rows={3}
          name="description"
          value={intermediateValue?.value ?? propertyValue ?? ""}
          css={{ minHeight: theme.spacing[14], ...textVariants.mono }}
          color={intermediateValue?.type === "invalid" ? "error" : undefined}
          onChange={handleChange}
          onKeyDown={(event) => {
            if (event.key === "Enter") {
              handleComplete();
              event.preventDefault();
            }

            if (event.key === "Escape") {
              if (intermediateValue === undefined) {
                return;
>>>>>>> e87cc005
              }
              onChange={handleChange}
              onKeyDown={(event) => {
                if (event.key === "Enter") {
                  handleComplete();
                  event.preventDefault();
                }

                if (event.key === "Escape") {
                  if (intermediateValue === undefined) {
                    return;
                  }

                  deleteProperty(property, { isEphemeral: true });
                  setIntermediateValue(undefined);
                  event.preventDefault();
                }
              }}
            />
          </Flex>
        </>
      ) : undefined}
    </Flex>
  );
};<|MERGE_RESOLUTION|>--- conflicted
+++ resolved
@@ -374,7 +374,6 @@
         ) : null}
       </Grid>
 
-<<<<<<< HEAD
       {hideCodeEditor === false ? (
         <>
           <Separator css={{ gridColumn: "span 2" }} />
@@ -399,43 +398,8 @@
               name="description"
               value={intermediateValue?.value ?? propertyValue ?? ""}
               css={{ minHeight: theme.spacing[14], ...textVariants.mono }}
-              state={
-                intermediateValue?.type === "invalid" ? "invalid" : undefined
-=======
-      <Separator css={{ gridColumn: "span 2" }} />
-      <Flex
-        direction="column"
-        css={{
-          px: theme.spacing[9],
-          paddingTop: theme.spacing[5],
-          paddingBottom: theme.spacing[9],
-          gap: theme.spacing[3],
-          minWidth: theme.spacing[30],
-        }}
-      >
-        <Label>
-          <Flex align={"center"} gap={1}>
-            Code
-            {tooltip}
-          </Flex>
-        </Label>
-        <TextArea
-          rows={3}
-          name="description"
-          value={intermediateValue?.value ?? propertyValue ?? ""}
-          css={{ minHeight: theme.spacing[14], ...textVariants.mono }}
-          color={intermediateValue?.type === "invalid" ? "error" : undefined}
-          onChange={handleChange}
-          onKeyDown={(event) => {
-            if (event.key === "Enter") {
-              handleComplete();
-              event.preventDefault();
-            }
-
-            if (event.key === "Escape") {
-              if (intermediateValue === undefined) {
-                return;
->>>>>>> e87cc005
+              color={
+                intermediateValue?.type === "invalid" ? "error" : undefined
               }
               onChange={handleChange}
               onKeyDown={(event) => {
