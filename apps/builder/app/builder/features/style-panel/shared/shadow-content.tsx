import {
  toValue,
  type InvalidValue,
  type LayersValue,
  type RgbValue,
  type StyleValue,
  type TupleValue,
  type UnitValue,
} from "@webstudio-is/css-engine";
import {
  extractShadowProperties,
  propertySyntaxes,
  type ExtractedShadowProperties,
} from "@webstudio-is/css-data";
import {
  Flex,
  Grid,
  Label,
  Separator,
  TextArea,
  textVariants,
  theme,
  ToggleGroup,
  ToggleGroupButton,
  Tooltip,
} from "@webstudio-is/design-system";
import { ShadowInsetIcon, ShadowNormalIcon } from "@webstudio-is/icons";
import { useMemo, useState } from "react";
import type { IntermediateStyleValue } from "../shared/css-value-input";
import { CssValueInputContainer } from "../shared/css-value-input";
import { toPascalCase } from "../shared/keyword-utils";
import type {
  DeleteProperty,
  StyleUpdateOptions,
} from "../shared/use-style-data";
import { parseCssFragment } from "./parse-css-fragment";
<<<<<<< HEAD
import { PropertyInlineLabel } from "../property-label";
=======
import { styleConfigByName } from "./configs";
import { ColorPicker } from "./color-picker";
>>>>>>> c3b130e6

/*
  When it comes to checking and validating individual CSS properties for the box-shadow,
  splitting them fails the validation. As it needs a minimum of 2 values to validate.
  Instead, a workaround is to use a fallback CSS property
  that can handle the same values as the input being validated.

  Here's the box-shadow property with its components:

  box-shadow: color, inset, offsetX, offsetY, blur, spread;
  You can check more details from the spec
  https://www.w3.org/TR/css-backgrounds-3/#box-shadow

  offsetX: length, takes positive and negative values.
  offsetY: length, takes positive and negative values.
  blur: length, takes only positive values.
  spread: length, takes both positive and negative values.

  outline-offset: length, takes positive and negative values.
  https://www.w3.org/TR/css-ui-4/#outline-offset

  border-top-width: length, takes only positive values.
  https://www.w3.org/TR/css-backgrounds-3/#propdef-border-top-width
*/

type ShadowContentProps = {
  index: number;
  property: "boxShadow" | "textShadow" | "dropShadow";
  layer: TupleValue;
  propertyValue: string;
  tooltip: JSX.Element;
  onEditLayer: (
    index: number,
    layers: LayersValue,
    options: StyleUpdateOptions
  ) => void;
  deleteProperty: DeleteProperty;
  hideCodeEditor?: boolean;
};

const convertValuesToTupple = (
  values: Partial<Record<keyof ExtractedShadowProperties, StyleValue>>
): TupleValue => {
  return {
    type: "tuple",
    value: (Object.values(values) as Array<StyleValue>).filter(
      (item: StyleValue): item is UnitValue | RgbValue =>
        item !== null && item !== undefined
    ),
  };
};

const boxShadowInsetValues = [
  { value: "normal", Icon: ShadowNormalIcon },
  { value: "inset", Icon: ShadowInsetIcon },
] as const;

const shadowPropertySyntaxes = {
  boxShadow: {
    x: {
      syntax: "box-shadow-offset-x",
      description: propertySyntaxes.boxShadowOffsetX,
    },
    y: {
      syntax: "box-shadow-offset-y",
      description: propertySyntaxes.boxShadowOffsetY,
    },
    blur: {
      syntax: "box-shadow-blur",
      description: propertySyntaxes.boxShadowBlurRadius,
    },
    spread: {
      syntax: "box-shadow-spread",
      description: propertySyntaxes.boxShadowSpreadRadius,
    },
    color: {
      syntax: "box-shadow-color",
      description: propertySyntaxes.boxShadowColor,
    },
    position: {
      syntax: "box-shadow-position",
      description: propertySyntaxes.boxShadowPosition,
    },
  },
  textShadow: {
    x: {
      syntax: "text-shadow-offset-x",
      description: propertySyntaxes.textShadowOffsetX,
    },
    y: {
      syntax: "text-shadow-offset-y",
      description: propertySyntaxes.textShadowOffsetY,
    },
    blur: {
      syntax: "text-shadow-blur",
      description: propertySyntaxes.textShadowBlurRadius,
    },
    color: {
      syntax: "text-shadow-color",
      description: propertySyntaxes.textShadowColor,
    },
  },
  dropShadow: {
    x: {
      syntax: "drop-shadow-offset-x",
      description: propertySyntaxes.dropShadowOffsetX,
    },
    y: {
      syntax: "drop-shadow-offset-y",
      description: propertySyntaxes.dropShadowOffsetY,
    },
    blur: {
      syntax: "drop-shadow-blur",
      description: propertySyntaxes.dropShadowBlurRadius,
    },
    color: {
      syntax: "drop-shadow-color",
      description: propertySyntaxes.dropShadowColor,
    },
  },
} as const;

export const ShadowContent = ({
  layer,
  index,
  property,
  propertyValue,
  tooltip,
  hideCodeEditor = false,
  onEditLayer,
  deleteProperty,
}: ShadowContentProps) => {
  const [intermediateValue, setIntermediateValue] = useState<
    IntermediateStyleValue | InvalidValue | undefined
  >();
  const layerValues = useMemo<ExtractedShadowProperties>(() => {
    setIntermediateValue({ type: "intermediate", value: propertyValue });
    return extractShadowProperties(layer);
  }, [layer, propertyValue]);

  const { offsetX, offsetY, blur, spread, color, inset } = layerValues;
  const colorControlProp = color ?? {
    type: "rgb",
    r: 0,
    g: 0,
    b: 0,
    alpha: 1,
  };

  const handleChange = (value: string) => {
    setIntermediateValue({
      type: "intermediate",
      value,
    });
  };

  const handleComplete = () => {
    if (intermediateValue === undefined) {
      return;
    }
    // dropShadow is a function under the filter property.
    // To parse the value correctly, we need to change the property to textShadow.
    // https://developer.mozilla.org/en-US/docs/Web/CSS/filter-function/drop-shadow#formal_syntax
    // https://developer.mozilla.org/en-US/docs/Web/CSS/text-shadow#formal_syntax
    // Both share a similar syntax but the property name is different.
    const parsed = parseCssFragment(
      intermediateValue.value,
      property === "dropShadow" ? "textShadow" : property
    );
    const parsedValue = parsed.get(
      property === "dropShadow" ? "textShadow" : property
    );
    if (parsedValue?.type === "layers") {
      onEditLayer(index, parsedValue, { isEphemeral: false });
      return;
    }
    setIntermediateValue({
      type: "invalid",
      value: intermediateValue.value,
    });
  };

  const handlePropertyChange = (
    params: Partial<Record<keyof ExtractedShadowProperties, StyleValue>>,
    options: StyleUpdateOptions = { isEphemeral: false }
  ) => {
    const newLayer = convertValuesToTupple({ ...layerValues, ...params });
    setIntermediateValue({
      type: "intermediate",
      value: toValue(newLayer),
    });
    onEditLayer(index, { type: "layers", value: [newLayer] }, options);
  };

  return (
    <Flex direction="column">
      <Grid
        gap="2"
        css={{
          px: theme.spacing[9],
          marginTop: theme.spacing[5],
          gridTemplateColumns:
            property === "boxShadow" ? "1fr 1fr" : "1fr 1fr 1fr",
        }}
      >
        <Flex direction="column">
          <PropertyInlineLabel
            label="X"
            properties={shadowPropertySyntaxes[property].x.syntax}
            description={shadowPropertySyntaxes[property].x.description}
          />
          <CssValueInputContainer
            key="boxShadowOffsetX"
            // outline-offset is a fake property for validating box-shadow's offsetX.
            property="outlineOffset"
            styleSource="local"
            keywords={[]}
            value={offsetX ?? { type: "unit", value: 0, unit: "px" }}
            setValue={(value, options) =>
              handlePropertyChange({ offsetX: value }, options)
            }
            deleteProperty={() =>
              handlePropertyChange({
                offsetX: offsetX ?? undefined,
              })
            }
          />
        </Flex>

        <Flex direction="column">
          <PropertyInlineLabel
            label="Y"
            properties={shadowPropertySyntaxes[property].y.syntax}
            description={shadowPropertySyntaxes[property].y.description}
          />
          <CssValueInputContainer
            key="boxShadowOffsetY"
            // outline-offset is a fake property for validating box-shadow's offsetY.
            property="outlineOffset"
            styleSource="local"
            keywords={[]}
            value={offsetY ?? { type: "unit", value: 0, unit: "px" }}
            setValue={(value, options) =>
              handlePropertyChange({ offsetY: value }, options)
            }
            deleteProperty={() =>
              handlePropertyChange({
                offsetY: offsetY ?? undefined,
              })
            }
          />
        </Flex>

        <Flex direction="column">
          <PropertyInlineLabel
            label="Blur"
            properties={shadowPropertySyntaxes[property].blur.syntax}
            description={shadowPropertySyntaxes[property].blur.description}
          />
          <CssValueInputContainer
            key="boxShadowBlur"
            // border-top-width is a fake property for validating box-shadow's blur.
            property="borderTopWidth"
            styleSource="local"
            keywords={[]}
            value={blur ?? { type: "unit", value: 0, unit: "px" }}
            setValue={(value, options) =>
              handlePropertyChange({ blur: value }, options)
            }
            deleteProperty={() =>
              handlePropertyChange({
                blur: blur ?? undefined,
              })
            }
          />
        </Flex>

        {property === "boxShadow" ? (
          <Flex direction="column">
            <PropertyInlineLabel
              label="Spread"
              properties={shadowPropertySyntaxes.boxShadow.spread.syntax}
              description={shadowPropertySyntaxes.boxShadow.spread.description}
            />
            <CssValueInputContainer
              key="boxShadowSpread"
              // outline-offset is a fake property for validating box-shadow's spread.
              property="outlineOffset"
              styleSource="local"
              keywords={[]}
              value={spread ?? { type: "unit", value: 0, unit: "px" }}
              setValue={(value, options) =>
                handlePropertyChange({ spread: value }, options)
              }
              deleteProperty={() =>
                handlePropertyChange({
                  spread: spread ?? undefined,
                })
              }
            />
          </Flex>
        ) : null}
      </Grid>

      <Grid
        gap="2"
        css={{
          px: theme.spacing[9],
          marginTop: theme.spacing[5],
          paddingBottom: theme.spacing[5],
          ...(property === "boxShadow" && { gridTemplateColumns: "3fr 1fr" }),
        }}
      >
        <Flex direction="column">
<<<<<<< HEAD
          <PropertyInlineLabel
            label="Color"
            properties={shadowPropertySyntaxes[property].color.syntax}
            description={shadowPropertySyntaxes[property].color.description}
          />
          <ColorControl
=======
          <Tooltip
            variant="wrapped"
            content={
              <Flex gap="2" direction="column">
                <Text variant="regularBold">Color</Text>
                <Text variant="monoBold">color</Text>
                <Text>Sets the shadow color and opacity.</Text>
              </Flex>
            }
          >
            <Label css={{ width: "fit-content" }}>Color</Label>
          </Tooltip>
          <ColorPicker
>>>>>>> c3b130e6
            property="color"
            value={colorControlProp}
            currentColor={colorControlProp}
            keywords={styleConfigByName("color").items.map((item) => ({
              type: "keyword",
              value: item.name,
            }))}
            onChange={(styleValue) =>
              handlePropertyChange({ color: styleValue }, { isEphemeral: true })
            }
            onChangeComplete={(styleValue) =>
              handlePropertyChange({ color: styleValue })
            }
            onAbort={() => handlePropertyChange({ color: colorControlProp })}
          />
        </Flex>

        {property === "boxShadow" ? (
          <Flex direction="column">
            <PropertyInlineLabel
              label="Inset"
              properties={shadowPropertySyntaxes.boxShadow.position.syntax}
              description={
                shadowPropertySyntaxes.boxShadow.position.description
              }
            />
            <ToggleGroup
              type="single"
              value={inset?.value ?? "normal"}
              defaultValue="inset"
              onValueChange={(value) => {
                if (value === "inset") {
                  handlePropertyChange({
                    inset: { type: "keyword", value: "inset" },
                  });
                } else {
                  handlePropertyChange({ inset: undefined });
                }
              }}
            >
              {boxShadowInsetValues.map(({ value, Icon }) => (
                <Tooltip key={value} content={toPascalCase(value)}>
                  <ToggleGroupButton value={value}>
                    <Icon />
                  </ToggleGroupButton>
                </Tooltip>
              ))}
            </ToggleGroup>
          </Flex>
        ) : null}
      </Grid>

      {hideCodeEditor === false ? (
        <>
          <Separator css={{ gridColumn: "span 2" }} />
          <Flex
            direction="column"
            css={{
              px: theme.spacing[9],
              paddingTop: theme.spacing[5],
              paddingBottom: theme.spacing[9],
              gap: theme.spacing[3],
              minWidth: theme.spacing[30],
            }}
          >
            <Label>
              <Flex align={"center"} gap={1}>
                Code
                {tooltip}
              </Flex>
            </Label>
            <TextArea
              rows={3}
              name="description"
              value={intermediateValue?.value ?? propertyValue ?? ""}
              css={{ minHeight: theme.spacing[14], ...textVariants.mono }}
              color={
                intermediateValue?.type === "invalid" ? "error" : undefined
              }
              onChange={handleChange}
              onBlur={handleComplete}
              onKeyDown={(event) => {
                if (event.key === "Enter") {
                  handleComplete();
                  event.preventDefault();
                }

                if (event.key === "Escape" && property !== "dropShadow") {
                  deleteProperty(property, { isEphemeral: true });
                  setIntermediateValue(undefined);
                  event.preventDefault();
                }
              }}
            />
          </Flex>
        </>
      ) : undefined}
    </Flex>
  );
};<|MERGE_RESOLUTION|>--- conflicted
+++ resolved
@@ -34,12 +34,9 @@
   StyleUpdateOptions,
 } from "../shared/use-style-data";
 import { parseCssFragment } from "./parse-css-fragment";
-<<<<<<< HEAD
 import { PropertyInlineLabel } from "../property-label";
-=======
 import { styleConfigByName } from "./configs";
 import { ColorPicker } from "./color-picker";
->>>>>>> c3b130e6
 
 /*
   When it comes to checking and validating individual CSS properties for the box-shadow,
@@ -354,28 +351,12 @@
         }}
       >
         <Flex direction="column">
-<<<<<<< HEAD
           <PropertyInlineLabel
             label="Color"
             properties={shadowPropertySyntaxes[property].color.syntax}
             description={shadowPropertySyntaxes[property].color.description}
           />
-          <ColorControl
-=======
-          <Tooltip
-            variant="wrapped"
-            content={
-              <Flex gap="2" direction="column">
-                <Text variant="regularBold">Color</Text>
-                <Text variant="monoBold">color</Text>
-                <Text>Sets the shadow color and opacity.</Text>
-              </Flex>
-            }
-          >
-            <Label css={{ width: "fit-content" }}>Color</Label>
-          </Tooltip>
           <ColorPicker
->>>>>>> c3b130e6
             property="color"
             value={colorControlProp}
             currentColor={colorControlProp}
