--- conflicted
+++ resolved
@@ -30,12 +30,7 @@
 
 export const Section = (props: SectionProps) => {
   const { currentStyle, deleteProperty } = props;
-<<<<<<< HEAD
-  const [isOpen, setIsOpen] = useState(false);
-  const layersStyleSource = getStyleSource(currentStyle[property]);
-=======
   const [isOpen, setIsOpen] = useState(true);
->>>>>>> c1961506
   const value = currentStyle[property]?.value;
   const sectionStyleSource =
     value?.type === "unparsed" || value?.type === "guaranteedInvalid"
