--- conflicted
+++ resolved
@@ -13,11 +13,8 @@
 import * as transitions from "./transitions/transitions";
 import * as outline from "./outline/outline";
 import * as advanced from "./advanced/advanced";
-<<<<<<< HEAD
 import * as textShadows from "./text-shadows/text-shadows";
-=======
 import * as backdropFilter from "./backdrop-filter/backdrop-filter";
->>>>>>> f5297231
 import type { StyleProperty } from "@webstudio-is/css-engine";
 import type { SectionProps } from "./shared/section";
 
