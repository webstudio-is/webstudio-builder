import { useState, useEffect, useMemo } from "react";
import {
  animatableProperties,
  commonTransitionProperties,
  isAnimatableProperty,
} from "@webstudio-is/css-data";
import {
  InputField,
  ComboboxRoot,
  ComboboxAnchor,
  useCombobox,
  ComboboxContent,
  ComboboxLabel,
  ComboboxListbox,
  ComboboxListboxItem,
  ComboboxSeparator,
  NestedInputButton,
  ComboboxScrollArea,
} from "@webstudio-is/design-system";
import {
  toValue,
  type KeywordValue,
  type StyleValue,
  type UnparsedValue,
} from "@webstudio-is/css-engine";
import { matchSorter } from "match-sorter";
import { setUnion } from "~/shared/shim";
<<<<<<< HEAD
import { type StyleInfo } from "../../shared/style-info";
import { getAnimatablePropertiesOnInstance } from "./transition-utils";
=======
import { PropertyInlineLabel } from "../../property-label";
>>>>>>> eed6f10e

type AnimatableProperties = (typeof animatableProperties)[number];
type NameAndLabel = { name: string; label?: string };
type TransitionPropertyProps = {
  property: StyleValue;
  currentStyle: StyleInfo;
  onPropertySelection: (params: {
    property: KeywordValue | UnparsedValue;
  }) => void;
};

const commonPropertiesSet = new Set(commonTransitionProperties);

export const TransitionProperty = ({
  property,
  currentStyle,
  onPropertySelection,
}: TransitionPropertyProps) => {
  const valueString = toValue(property);
  const [inputValue, setInputValue] = useState<string>(valueString);
  useEffect(() => setInputValue(valueString), [valueString]);
  const propertiesOnInstanceSet = useMemo(
    () => getAnimatablePropertiesOnInstance(currentStyle),
    [currentStyle]
  );

  const properties = Array.from(
    setUnion(
      setUnion(propertiesOnInstanceSet, commonPropertiesSet),
      new Set(animatableProperties)
    )
  );

  const {
    items,
    isOpen,
    getComboboxProps,
    getToggleButtonProps,
    getInputProps,
    getMenuProps,
    getItemProps,
  } = useCombobox<NameAndLabel>({
    items: properties.map((prop) => ({
      name: prop,
      label: prop,
    })),
    value: { name: inputValue as AnimatableProperties, label: inputValue },
    selectedItem: undefined,
    itemToString: (value) => value?.label || "",
    onItemSelect: (prop) => saveAnimatableProperty(prop.name),
    onInputChange: (value) => setInputValue(value ?? ""),

    // We are splitting the items into two lists.
    // But when users pass a input, the list is filtered and mixed together.
    // The UI is still showing the lists as separated. But the items are mixed together in background.
    // Since, first we show the properties on instance and then common-properties
    // followed by filtered-properties. We can use matchSorter to sort the items.

    match: (search, itemsToFilter, itemToString) => {
      if (search === "") {
        return itemsToFilter;
      }

      const sortedItems = matchSorter(itemsToFilter, search, {
        keys: [itemToString],
        sorter: (rankedItems) =>
          rankedItems.sort((a, b) => {
            // Prioritize exact matches
            if (a.item.name === search) {
              return -1;
            }
            if (b.item.name === search) {
              return 1;
            }

            // Keep the proeprties on instance at the top
            if (propertiesOnInstanceSet.has(a.item.name)) {
              return -1;
            }
            if (propertiesOnInstanceSet.has(b.item.name)) {
              return 1;
            }

            // Keep the common properties at the top as well
            if (commonPropertiesSet.has(a.item.name)) {
              return -1;
            }
            if (commonPropertiesSet.has(b.item.name)) {
              return 1;
            }

            // Maintain original rank if neither is prioritized
            return a.rank - b.rank;
          }),
      });

      return sortedItems;
    },
  });

  const commonProperties = items.filter(
    (item) =>
      commonPropertiesSet.has(item.name) === true &&
      propertiesOnInstanceSet.has(item.name) === false
  );
  const filteredProperties = items.filter(
    (item) =>
      commonPropertiesSet.has(item.name) === false &&
      propertiesOnInstanceSet.has(item.name) === false
  );
  const propertiesOnInstance: Array<NameAndLabel> = Array.from(
    propertiesOnInstanceSet
  ).map((item) => ({
    name: item,
    label: item,
  }));

  const saveAnimatableProperty = (propertyName: string) => {
    if (isAnimatableProperty(propertyName) === false) {
      return;
    }
    setInputValue(propertyName);
    onPropertySelection({
      property: { type: "unparsed", value: propertyName },
    });
  };

  const renderItem = (item: NameAndLabel, index: number) => {
    return (
      <ComboboxListboxItem
        {...getItemProps({
          item,
          index,
        })}
        key={item.name}
        selected={item.name === inputValue}
      >
        {item?.label ?? ""}
      </ComboboxListboxItem>
    );
  };

  return (
    <>
      <PropertyInlineLabel
        label="Property"
        description="Sets the CSS properties that will be affected by the transition."
        properties={["transitionProperty"]}
      />
      <ComboboxRoot open={isOpen}>
        <div {...getComboboxProps()}>
          <ComboboxAnchor>
            <InputField
              autoFocus
              {...getInputProps({
                onKeyDown: (event) => {
                  if (event.key === "Enter") {
                    saveAnimatableProperty(inputValue);
                  }
                  event.stopPropagation();
                },
              })}
              placeholder="all"
              suffix={<NestedInputButton {...getToggleButtonProps()} />}
            />
          </ComboboxAnchor>
          <ComboboxContent align="end" sideOffset={5}>
            <ComboboxListbox {...getMenuProps()}>
              <ComboboxScrollArea>
                {isOpen && (
                  <>
                    {propertiesOnInstance.length > 0 && (
                      <>
                        <ComboboxLabel>Defined</ComboboxLabel>
                        {propertiesOnInstance.map((property, index) =>
                          renderItem(property, index)
                        )}
                        <ComboboxSeparator />
                      </>
                    )}

                    <ComboboxLabel role="option">Common</ComboboxLabel>
                    {commonProperties.map((property, index) =>
                      renderItem(property, propertiesOnInstance.length + index)
                    )}
                    <ComboboxSeparator />

                    {filteredProperties.map((property, index) =>
                      renderItem(
                        property,
                        propertiesOnInstance.length +
                          commonProperties.length +
                          index
                      )
                    )}
                  </>
                )}
              </ComboboxScrollArea>
            </ComboboxListbox>
          </ComboboxContent>
        </div>
      </ComboboxRoot>
    </>
  );
};<|MERGE_RESOLUTION|>--- conflicted
+++ resolved
@@ -25,12 +25,9 @@
 } from "@webstudio-is/css-engine";
 import { matchSorter } from "match-sorter";
 import { setUnion } from "~/shared/shim";
-<<<<<<< HEAD
 import { type StyleInfo } from "../../shared/style-info";
 import { getAnimatablePropertiesOnInstance } from "./transition-utils";
-=======
 import { PropertyInlineLabel } from "../../property-label";
->>>>>>> eed6f10e
 
 type AnimatableProperties = (typeof animatableProperties)[number];
 type NameAndLabel = { name: string; label?: string };
@@ -52,14 +49,14 @@
   const valueString = toValue(property);
   const [inputValue, setInputValue] = useState<string>(valueString);
   useEffect(() => setInputValue(valueString), [valueString]);
-  const propertiesOnInstanceSet = useMemo(
+  const propertiesDefinedOnInstanceSet = useMemo(
     () => getAnimatablePropertiesOnInstance(currentStyle),
     [currentStyle]
   );
 
   const properties = Array.from(
     setUnion(
-      setUnion(propertiesOnInstanceSet, commonPropertiesSet),
+      setUnion(propertiesDefinedOnInstanceSet, commonPropertiesSet),
       new Set(animatableProperties)
     )
   );
@@ -107,10 +104,10 @@
             }
 
             // Keep the proeprties on instance at the top
-            if (propertiesOnInstanceSet.has(a.item.name)) {
+            if (propertiesDefinedOnInstanceSet.has(a.item.name)) {
               return -1;
             }
-            if (propertiesOnInstanceSet.has(b.item.name)) {
+            if (propertiesDefinedOnInstanceSet.has(b.item.name)) {
               return 1;
             }
 
@@ -134,15 +131,15 @@
   const commonProperties = items.filter(
     (item) =>
       commonPropertiesSet.has(item.name) === true &&
-      propertiesOnInstanceSet.has(item.name) === false
+      propertiesDefinedOnInstanceSet.has(item.name) === false
   );
   const filteredProperties = items.filter(
     (item) =>
       commonPropertiesSet.has(item.name) === false &&
-      propertiesOnInstanceSet.has(item.name) === false
-  );
-  const propertiesOnInstance: Array<NameAndLabel> = Array.from(
-    propertiesOnInstanceSet
+      propertiesDefinedOnInstanceSet.has(item.name) === false
+  );
+  const propertiesDefinedOnInstance: Array<NameAndLabel> = Array.from(
+    propertiesDefinedOnInstanceSet
   ).map((item) => ({
     name: item,
     label: item,
@@ -202,10 +199,10 @@
               <ComboboxScrollArea>
                 {isOpen && (
                   <>
-                    {propertiesOnInstance.length > 0 && (
+                    {propertiesDefinedOnInstance.length > 0 && (
                       <>
                         <ComboboxLabel>Defined</ComboboxLabel>
-                        {propertiesOnInstance.map((property, index) =>
+                        {propertiesDefinedOnInstance.map((property, index) =>
                           renderItem(property, index)
                         )}
                         <ComboboxSeparator />
@@ -214,14 +211,17 @@
 
                     <ComboboxLabel role="option">Common</ComboboxLabel>
                     {commonProperties.map((property, index) =>
-                      renderItem(property, propertiesOnInstance.length + index)
+                      renderItem(
+                        property,
+                        propertiesDefinedOnInstance.length + index
+                      )
                     )}
                     <ComboboxSeparator />
 
                     {filteredProperties.map((property, index) =>
                       renderItem(
                         property,
-                        propertiesOnInstance.length +
+                        propertiesDefinedOnInstance.length +
                           commonProperties.length +
                           index
                       )
