--- conflicted
+++ resolved
@@ -98,21 +98,19 @@
       return setProperty("scale")(scale);
     }
 
-<<<<<<< HEAD
     case "transformOrigin": {
       const transformOrigin = parseCssValue("transformOrigin", "50% 50% 0px");
-      console.log(transformOrigin);
       if (transformOrigin.type !== "tuple") {
         return;
       }
       return setProperty("transformOrigin")(transformOrigin);
-=======
+    }
+
     case "backfaceVisibility": {
       return setProperty("backfaceVisibility")({
         type: "keyword",
         value: "visible",
       });
->>>>>>> 62c9f9bb
     }
 
     case "skew":
