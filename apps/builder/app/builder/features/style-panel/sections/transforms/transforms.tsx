import { CollapsibleSectionRoot } from "~/builder/shared/collapsible-section";
import type { SectionProps } from "../shared/section";
import type { StyleProperty } from "@webstudio-is/css-engine";
import { useMemo, useState } from "react";
import {
  CssValueListArrowFocus,
  CssValueListItem,
  DropdownMenu,
  DropdownMenuContent,
  DropdownMenuItem,
  DropdownMenuPortal,
  DropdownMenuTrigger,
  Flex,
  Label,
  SectionTitle,
  SectionTitleButton,
  SectionTitleLabel,
  SmallIconButton,
  SmallToggleButton,
  theme,
} from "@webstudio-is/design-system";
import {
  EyeconClosedIcon,
  PlusIcon,
  SubtractIcon,
  EyeconOpenIcon,
} from "@webstudio-is/icons";
import {
  addDefaultsForTransormSection,
  isTransformPanelPropertyUsed,
  handleDeleteTransformProperty,
  handleHideTransformProperty,
  getHumanizedTextFromTransformLayer,
  type TransformPanelProps,
} from "./transform-utils";
import { FloatingPanel } from "~/builder/shared/floating-panel";
import { TranslatePanelContent } from "./transform-translate";
import { ScalePanelContent } from "./transform-scale";
import { RotatePanelContent } from "./transform-rotate";
import { SkewPanelContent } from "./transform-skew";
import { BackfaceVisibility } from "./transform-backface-visibility";
import { TransformPerspective } from "./transform-perspective";
import { humanizeString } from "~/shared/string-utils";
import { getStyleSource } from "../../shared/style-info";
import { PropertyName } from "../../shared/property-name";
import { getDots } from "../../shared/collapsible-section";
import { isFeatureEnabled } from "@webstudio-is/feature-flags";
import { TransformOrigin } from "./transform-origin";

export const transformPanels = [
  "translate",
  "scale",
  "rotate",
  "skew",
] as const;

export const transformPanelDropdown = [
  ...transformPanels,
  "backfaceVisibility",
<<<<<<< HEAD
  "transformOrigin",
=======
  "perspective",
>>>>>>> 54db3d90
] as const;

export type TransformPanel = (typeof transformPanels)[number];

const label = "Transforms";
export const properties = [
  "translate",
  "scale",
  "transform",
  "transformOrigin",
  "backfaceVisibility",
  "perspective",
] satisfies Array<StyleProperty>;

export const Section = (props: SectionProps) => {
  const [isOpen, setIsOpen] = useState(true);

  if (isFeatureEnabled("transforms") === false) {
    return;
  }

  const { currentStyle, createBatchUpdate } = props;
  const translateStyleSource = getStyleSource(currentStyle["translate"]);
  const scaleStyleSource = getStyleSource(currentStyle["scale"]);
  const rotateAndSkewStyleSrouce = getStyleSource(currentStyle["transform"]);
  const backfaceVisibilityStyleSource = getStyleSource(
    currentStyle["backfaceVisibility"]
  );
  const perspectiveStyleSource = getStyleSource(currentStyle["perspective"]);

  const isAnyTransformPropertyAdded = transformPanels.some((panel) =>
    isTransformPanelPropertyUsed({
      currentStyle: props.currentStyle,
      panel,
    })
  );

  const handleResetForAllTransformProperties = () => {
    const batch = createBatchUpdate();
    batch.deleteProperty("translate");
    batch.deleteProperty("scale");
    batch.deleteProperty("transform");
    batch.deleteProperty("transformOrigin");
    batch.deleteProperty("backfaceVisibility");
    batch.deleteProperty("perspective");
    batch.publish();
  };

  return (
    <CollapsibleSectionRoot
      fullWidth
      label={label}
      isOpen={isOpen}
      onOpenChange={setIsOpen}
      trigger={
        <SectionTitle
          dots={getDots(currentStyle, properties)}
          suffix={
            <DropdownMenu>
              <DropdownMenuTrigger asChild>
                <SectionTitleButton prefix={<PlusIcon />}></SectionTitleButton>
              </DropdownMenuTrigger>
              <DropdownMenuPortal>
                <DropdownMenuContent
                  collisionPadding={16}
                  css={{ width: theme.spacing[24] }}
                >
                  {transformPanelDropdown.map((panel) => {
                    return (
                      <DropdownMenuItem
                        disabled={
                          isTransformPanelPropertyUsed({
                            currentStyle: props.currentStyle,
                            panel,
                          }) === true
                        }
                        key={panel}
                        onSelect={() => {
                          addDefaultsForTransormSection({
                            currentStyle: props.currentStyle,
                            setProperty: props.setProperty,
                            panel,
                          });
                          setIsOpen(true);
                        }}
                      >
                        {humanizeString(panel)}
                      </DropdownMenuItem>
                    );
                  })}
                </DropdownMenuContent>
              </DropdownMenuPortal>
            </DropdownMenu>
          }
        >
          <PropertyName
            title={label}
            style={currentStyle}
            properties={properties}
            label={
              <SectionTitleLabel
                color={
                  translateStyleSource ||
                  scaleStyleSource ||
                  rotateAndSkewStyleSrouce ||
                  backfaceVisibilityStyleSource ||
                  perspectiveStyleSource
                }
              >
                {label}
              </SectionTitleLabel>
            }
            onReset={handleResetForAllTransformProperties}
          />
        </SectionTitle>
      }
    >
      {isAnyTransformPropertyAdded === true ? (
        <CssValueListArrowFocus>
          <Flex direction="column">
            {transformPanels.map((panel, index) => (
              <TransformSection
                {...props}
                key={panel}
                index={index}
                panel={panel}
              />
            ))}
          </Flex>
        </CssValueListArrowFocus>
      ) : undefined}

      <BackfaceVisibility {...props} />
<<<<<<< HEAD
      <TransformOrigin {...props} />
=======
      <TransformPerspective {...props} />
>>>>>>> 54db3d90
    </CollapsibleSectionRoot>
  );
};

const TransformSection = (
  props: SectionProps & { index: number; panel: TransformPanel }
) => {
  const { currentStyle, setProperty, deleteProperty, panel, index } = props;
  const properties = useMemo(() => {
    const property =
      panel === "rotate" || panel === "skew" ? "transform" : panel;
    const value = currentStyle[property]?.value;

    if (value === undefined || value.type !== "tuple") {
      return;
    }

    return getHumanizedTextFromTransformLayer(panel, value);
  }, [currentStyle, panel]);

  if (properties === undefined) {
    return;
  }

  const contentPanelProps: TransformPanelProps = {
    currentStyle,
    setProperty,
    deleteProperty,
    propertyValue: properties.value,
  };

  return (
    <FloatingPanel
      title={humanizeString(panel)}
      content={
        <Flex direction="column" css={{ p: theme.spacing[9] }}>
          {panel === "translate" && (
            <TranslatePanelContent {...contentPanelProps} />
          )}
          {panel === "scale" && <ScalePanelContent {...contentPanelProps} />}
          {panel === "rotate" && <RotatePanelContent {...contentPanelProps} />}
          {panel === "skew" && <SkewPanelContent {...contentPanelProps} />}
        </Flex>
      }
    >
      <CssValueListItem
        id={panel}
        index={index}
        hidden={properties.value.hidden}
        label={<Label truncate>{properties.label}</Label>}
        buttons={
          <>
            <SmallToggleButton
              variant="normal"
              pressed={properties.value.hidden}
              tabIndex={-1}
              onPressedChange={() =>
                handleHideTransformProperty({
                  currentStyle,
                  setProperty,
                  panel,
                })
              }
              icon={
                properties.value.hidden ? (
                  <EyeconClosedIcon />
                ) : (
                  <EyeconOpenIcon />
                )
              }
            />
            <SmallIconButton
              variant="destructive"
              tabIndex={-1}
              disabled={properties.value.hidden}
              icon={<SubtractIcon />}
              onClick={() =>
                handleDeleteTransformProperty({
                  currentStyle,
                  setProperty,
                  deleteProperty,
                  panel,
                })
              }
            />
          </>
        }
      ></CssValueListItem>
    </FloatingPanel>
  );
};<|MERGE_RESOLUTION|>--- conflicted
+++ resolved
@@ -57,11 +57,8 @@
 export const transformPanelDropdown = [
   ...transformPanels,
   "backfaceVisibility",
-<<<<<<< HEAD
   "transformOrigin",
-=======
   "perspective",
->>>>>>> 54db3d90
 ] as const;
 
 export type TransformPanel = (typeof transformPanels)[number];
@@ -195,11 +192,8 @@
       ) : undefined}
 
       <BackfaceVisibility {...props} />
-<<<<<<< HEAD
       <TransformOrigin {...props} />
-=======
       <TransformPerspective {...props} />
->>>>>>> 54db3d90
     </CollapsibleSectionRoot>
   );
 };
