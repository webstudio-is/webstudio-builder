--- conflicted
+++ resolved
@@ -10,10 +10,6 @@
   rawTheme,
   Separator,
   Switch,
-<<<<<<< HEAD
-  InputField,
-=======
->>>>>>> 177cfeb3
   theme,
   Tooltip,
   useId,
@@ -110,34 +106,6 @@
           aria-label="Menu Button for options"
         ></Button>
       </PopoverTrigger>
-<<<<<<< HEAD
-      <PopoverContent css={{ zIndex: theme.zIndices[1] }}>
-        <Item>
-          <Label>Name</Label>
-          <InputField
-            autoFocus
-            color={customLinkName.length === 0 ? "error" : undefined}
-            value={customLinkName}
-            onChange={(event) => setCustomLinkName(event.target.value)}
-            onBlur={saveCustomLinkName}
-            onKeyDown={(event) => {
-              if (event.key === "Enter") {
-                saveCustomLinkName();
-              }
-            }}
-          />
-        </Item>
-        <Separator />
-        <Item>
-          <Label>Permissions</Label>
-          <Permission
-            checked={relation === "viewers"}
-            onCheckedChange={handleCheckedChange("viewers")}
-            title="View"
-            info="Recipients can only view the site"
-          />
-          {/*
-=======
       <PopoverPortal>
         <PopoverContent
           css={{
@@ -149,13 +117,12 @@
           <Item>
             <Label>Name</Label>
             <InputField
-              value={name}
-              onChange={(event) => {
-                onChangeName(event.target.value);
-              }}
+              color={customLinkName.length === 0 ? "error" : undefined}
+              value={customLinkName}
+              onChange={(event) => setCustomLinkName(event.target.value)}
               onKeyDown={(event) => {
                 if (event.key === "Enter") {
-                  setIsOpen(false);
+                  saveCustomLinkName();
                 }
               }}
               placeholder="Breakpoint name"
@@ -173,7 +140,6 @@
               info="Recipients can only view the site"
             />
             {/*
->>>>>>> 177cfeb3
            Hide temporarily until we have a way to allow edit content but not edit tree, etc.
 
           <Permission
