--- conflicted
+++ resolved
@@ -421,13 +421,6 @@
       mergedStyle = { variants: {}, ...style };
       continue;
     }
-<<<<<<< HEAD
-    mergedStyle.styleLess += style.styleLess;
-    mergedStyle.name += "." + style.name;
-    for (const key in style.variants) {
-      if (key in style.variants === false) {
-        mergedStyle.variants[key] = { styleLess: "" };
-=======
     const mergedStyle = { variants: {}, ...style };
     mergedStyles.push(mergedStyle);
     for (const childId of style.children ?? []) {
@@ -443,7 +436,6 @@
           mergedStyle.variants[key].styleLess += childStyle.variants[key];
         }
         mergedStyle.name += "." + childStyle.name;
->>>>>>> ae35b7d8
       }
       mergedStyle.variants[key].styleLess += style.variants[key];
     }
