import { z } from "zod";

const Attr = z.object({ id: z.string() }).partial();

const WfNodeData = z.object({
  attr: Attr.optional(),
  xattr: z.array(z.object({ name: z.string(), value: z.string() })).optional(),
});

const WfBaseNode = z.object({
  _id: z.string(),
  tag: z.string(),
  children: z.array(z.string()),
  classes: z.array(z.string()),
  data: WfNodeData.optional(),
  attr: Attr.optional(),
});

const WfTextNode = z.object({
  _id: z.string(),
  v: z.string(),
  text: z.boolean(),
});

export const wfNodeTypes = [
  "Heading",
  "Block",
  "List",
  "ListItem",
  "Link",
  "Paragraph",
  "Blockquote",
  "RichText",
  "Strong",
  "Emphasized",
  "Superscript",
  "Subscript",
  "Section",
  "BlockContainer",
  "Container",
  "Layout",
  "Cell",
  "VFlex",
  "HFlex",
  "Grid",
  "Row",
  "Column",
  "CodeBlock",
  "HtmlEmbed",
  "Image",
  "FormWrapper",
  "FormForm",
  "FormSuccessMessage",
  "FormErrorMessage",
  "FormButton",
  "FormTextInput",
  "FormTextarea",
  "FormBlockLabel",
  "FormCheckboxWrapper",
  "FormCheckboxInput",
  "FormInlineLabel",
  "FormRadioWrapper",
  "FormRadioInput",
  "FormSelect",
  "LineBreak",
  "Span",
] as const;

export const WfElementNode = z.union([
  WfBaseNode.extend({ type: z.enum(["Heading"]) }),
  WfBaseNode.extend({
    type: z.enum(["Block"]),
    data: WfNodeData.extend({
      attr: Attr.optional(),
      text: z.boolean().optional(),
    }).optional(),
  }),
  WfBaseNode.extend({ type: z.enum(["List"]) }),
  WfBaseNode.extend({ type: z.enum(["ListItem"]) }),
  WfBaseNode.extend({
    type: z.enum(["Link"]),
    data: WfNodeData.extend({
      attr: Attr.optional(),
      block: z.enum(["inline", "block", ""]).optional(),
      button: z.boolean().optional(),
      link: z.object({
        url: z.string(),
        target: z.string().optional(),
      }),
    }),
  }),
  WfBaseNode.extend({ type: z.enum(["Paragraph"]) }),
  WfBaseNode.extend({ type: z.enum(["Blockquote"]) }),
  WfBaseNode.extend({ type: z.enum(["RichText"]) }),
  WfBaseNode.extend({ type: z.enum(["Strong"]) }),
  WfBaseNode.extend({ type: z.enum(["Emphasized"]) }),
  WfBaseNode.extend({ type: z.enum(["Superscript"]) }),
  WfBaseNode.extend({ type: z.enum(["Subscript"]) }),
  WfBaseNode.extend({ type: z.enum(["Section"]) }),
  WfBaseNode.extend({ type: z.enum(["BlockContainer"]) }),
  WfBaseNode.extend({ type: z.enum(["Container"]) }),
  WfBaseNode.extend({ type: z.enum(["Layout"]) }),
  WfBaseNode.extend({ type: z.enum(["Cell"]) }),
  WfBaseNode.extend({ type: z.enum(["VFlex"]) }),
  WfBaseNode.extend({ type: z.enum(["HFlex"]) }),
  WfBaseNode.extend({ type: z.enum(["Grid"]) }),
  WfBaseNode.extend({ type: z.enum(["Row"]) }),
  WfBaseNode.extend({ type: z.enum(["Column"]) }),
  WfBaseNode.extend({
    type: z.enum(["CodeBlock"]),
    data: WfNodeData.extend({
      attr: Attr.optional(),
      language: z.string().optional(),
      code: z.string(),
    }),
  }),
  WfBaseNode.extend({
    type: z.enum(["HtmlEmbed"]),
    v: z.string(),
  }),
  WfBaseNode.extend({
    type: z.enum(["Image"]),
    data: WfNodeData.extend({
      attr: Attr.extend({
        alt: z.string(),
        loading: z.enum(["lazy", "eager", "auto"]),
        src: z.string(),
        width: z.string(),
        height: z.string(),
      }),
    }),
  }),
  WfBaseNode.extend({ type: z.enum(["FormWrapper"]) }),
  WfBaseNode.extend({
    type: z.enum(["FormForm"]),
    data: WfNodeData.extend({
      attr: Attr.extend({
        action: z.string(),
        method: z.string(),
        name: z.string(),
      }),
    }),
  }),
  WfBaseNode.extend({ type: z.enum(["FormSuccessMessage"]) }),
  WfBaseNode.extend({ type: z.enum(["FormErrorMessage"]) }),
  WfBaseNode.extend({
    type: z.enum(["FormButton"]),
    data: WfNodeData.extend({
      attr: Attr.extend({
        value: z.string(),
      }),
    }),
  }),
  WfBaseNode.extend({
    type: z.enum(["FormTextInput"]),
    data: WfNodeData.extend({
      attr: Attr.extend({
        name: z.string(),
        maxlength: z.number(),
        placeholder: z.string(),
        disabled: z.boolean(),
        type: z.string(),
        required: z.boolean(),
        autofocus: z.boolean(),
      }),
    }),
  }),
  WfBaseNode.extend({
    type: z.enum(["FormTextarea"]),
    data: WfNodeData.extend({
      attr: Attr.extend({
        name: z.string(),
        maxlength: z.number(),
        placeholder: z.string(),
        required: z.boolean(),
        autofocus: z.boolean(),
      }),
    }),
  }),
  WfBaseNode.extend({
    type: z.enum(["FormBlockLabel"]),
    data: WfNodeData.extend({
      attr: Attr.extend({
        for: z.string().optional(),
      }),
    }),
  }),
  WfBaseNode.extend({
    type: z.enum(["FormCheckboxWrapper"]),
  }),

  WfBaseNode.extend({
    type: z.enum(["FormCheckboxInput"]),
    data: WfNodeData.extend({
      attr: Attr.extend({
        type: z.enum(["checkbox"]),
        name: z.string(),
        required: z.boolean(),
        checked: z.boolean(),
      }),
    }),
  }),
  WfBaseNode.extend({
    type: z.enum(["FormInlineLabel"]),
  }),
  WfBaseNode.extend({
    type: z.enum(["FormRadioWrapper"]),
  }),
  WfBaseNode.extend({
    type: z.enum(["FormRadioInput"]),
    data: WfNodeData.extend({
      attr: Attr.extend({
        type: z.enum(["radio"]),
        name: z.string(),
        required: z.boolean(),
        value: z.string(),
      }),
    }),
  }),
  WfBaseNode.extend({
    type: z.enum(["FormSelect"]),
    data: WfNodeData.extend({
      attr: Attr.extend({
        name: z.string(),
        required: z.boolean(),
        multiple: z.boolean(),
      }),
      form: z.object({
        opts: z.array(
          z.object({
            t: z.string(),
            v: z.string(),
          })
        ),
      }),
    }),
  }),
  WfBaseNode.extend({ type: z.enum(["LineBreak"]) }),
  WfBaseNode.extend({ type: z.enum(["Span"]) }),
]);

export type WfElementNode = z.infer<typeof WfElementNode>;

[...wfNodeTypes] as const satisfies WfElementNode["type"][];

//@todo verify the other way around too
//(typeof WfElementNode)["type"] satisfies typeof wfNodeTypes[number]

export const WfNode = z.union([WfElementNode, WfTextNode]);
export type WfNode = z.infer<typeof WfNode>;

export const WfStyle = z.object({
  _id: z.string(),
  type: z.enum(["class"]),
  name: z.string(),
  styleLess: z.string(),
  fake: z.boolean().optional(),
  comb: z.string().optional(),
  namespace: z.string().optional(),
  variants: z
    .record(z.string(), z.object({ styleLess: z.string() }))
    .optional(),
  children: z.array(z.string()).optional(),
  createdBy: z.string().optional(),
  origin: z.null().optional(),
  selector: z.null().optional(),
});
export type WfStyle = z.infer<typeof WfStyle>;

<<<<<<< HEAD
const ErrorAssetVariant = z.object({
  origFileName: z.string(),
  fileName: z.string(),
  format: z.string(),
  size: z.number(),
  width: z.number(),
  quality: z.number(),
  error: z.string(),
  _id: z.string(),
});

const AssetVariant = z.object({
=======
const WfAssetVariant = z.object({
>>>>>>> 13a4af82
  origFileName: z.string(),
  fileName: z.string(),
  format: z.string(),
  size: z.number(),
  width: z.number(),
  height: z.number().optional(),
  quality: z.number(),
  cdnUrl: z.string().url(),
  s3Url: z.string().url(),
});

<<<<<<< HEAD
export const WfAsset = z.object({
=======
const WfAsset = z.object({
>>>>>>> 13a4af82
  cdnUrl: z.string().url(),
  siteId: z.string(),
  width: z.number(),
  height: z.number(),
  fileName: z.string(),
  createdOn: z.string(),
  origFileName: z.string(),
  fileHash: z.string(),
<<<<<<< HEAD
  variants: z.array(z.union([AssetVariant, ErrorAssetVariant])),
=======
  variants: z.array(WfAssetVariant),
>>>>>>> 13a4af82
  mimeType: z.string(),
  s3Url: z.string().url(),
  thumbUrl: z.string(),
  _id: z.string(),
  markedAsDeleted: z.boolean().optional(),
  fileSize: z.number(),
});

export type WfAsset = z.infer<typeof WfAsset>;

export const WfData = z.object({
  type: z.literal("@webflow/XscpData"),
  payload: z.object({
    // Using WfBaseNode here just so we can skip a node with unknown node.type.
    nodes: z.array(z.union([WfNode, WfBaseNode])),
    styles: z.array(WfStyle),
    assets: z.array(WfAsset),
  }),
});
export type WfData = z.infer<typeof WfData>;<|MERGE_RESOLUTION|>--- conflicted
+++ resolved
@@ -267,8 +267,7 @@
 });
 export type WfStyle = z.infer<typeof WfStyle>;
 
-<<<<<<< HEAD
-const ErrorAssetVariant = z.object({
+const WfErrorAssetVariant = z.object({
   origFileName: z.string(),
   fileName: z.string(),
   format: z.string(),
@@ -279,10 +278,7 @@
   _id: z.string(),
 });
 
-const AssetVariant = z.object({
-=======
 const WfAssetVariant = z.object({
->>>>>>> 13a4af82
   origFileName: z.string(),
   fileName: z.string(),
   format: z.string(),
@@ -294,11 +290,7 @@
   s3Url: z.string().url(),
 });
 
-<<<<<<< HEAD
-export const WfAsset = z.object({
-=======
 const WfAsset = z.object({
->>>>>>> 13a4af82
   cdnUrl: z.string().url(),
   siteId: z.string(),
   width: z.number(),
@@ -307,11 +299,7 @@
   createdOn: z.string(),
   origFileName: z.string(),
   fileHash: z.string(),
-<<<<<<< HEAD
-  variants: z.array(z.union([AssetVariant, ErrorAssetVariant])),
-=======
-  variants: z.array(WfAssetVariant),
->>>>>>> 13a4af82
+  variants: z.array(z.union([WfAssetVariant, WfErrorAssetVariant])),
   mimeType: z.string(),
   s3Url: z.string().url(),
   thumbUrl: z.string(),
