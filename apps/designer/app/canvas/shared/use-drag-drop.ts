import { useLayoutEffect, useRef } from "react";
import {
  useRootInstance,
  useTextEditingInstanceId,
} from "~/shared/nano-states";
import {
  getInstancePath,
  createInstance,
  findClosestNonInlineParent,
} from "~/shared/tree-utils";
import {
  findInstanceByElement,
  getInstanceElementById,
  getInstanceIdFromElement,
} from "~/shared/dom-utils";
import {
  type DropTarget,
  type Point,
  useAutoScroll,
  useDrag,
  useDrop,
} from "@webstudio-is/design-system";
import {
  type Instance,
  components,
  BaseInstance,
  toBaseInstance,
} from "@webstudio-is/react-sdk";
import { publish, useSubscribe } from "~/shared/pubsub";

declare module "~/shared/pubsub" {
  export interface PubsubMap {
    dragEnd: DragEndPayload;
    dragMove: DragMovePayload;
    dragStart: DragStartPayload;
    dropTargetChange: DropTargetChangePayload;
  }
}

export type DropTargetChangePayload = {
  rect: DropTarget<null>["rect"];
  placement: DropTarget<null>["placement"];
  position: number;
  instance: BaseInstance;
};

export type DragStartPayload = {
  origin: "panel" | "canvas";
  dragItem: BaseInstance;
};

export type DragEndPayload = {
  origin: "panel" | "canvas";
  isCanceled: boolean;
};

export type DragMovePayload = { canvasCoordinates: Point };

const initialState: {
  dropTarget: DropTarget<Instance> | undefined;
  dragItem: BaseInstance | undefined;
} = {
  dropTarget: undefined,
  dragItem: undefined,
};

export const useDragAndDrop = () => {
  const [rootInstance] = useRootInstance();
  const [textEditingInstanceId] = useTextEditingInstanceId();

  const state = useRef({ ...initialState });

  const autoScrollHandlers = useAutoScroll({ fullscreen: true });

  const getDefaultDropTarget = () => {
    const element = rootInstance && getInstanceElementById(rootInstance.id);

    // Should never happen
    if (!element || !rootInstance) {
      throw new Error("Could not find root instance element");
    }

    return { element, data: rootInstance };
  };

  const dropHandlers = useDrop<Instance>({
    elementToData(element) {
      const instance =
        rootInstance !== undefined &&
        findInstanceByElement(rootInstance, element);

      return instance || false;
    },

    // This must be fast, it can be called multiple times per pointer move
    swapDropTarget(dropTarget) {
      const { dragItem } = state.current;

      if (!dropTarget || dragItem === undefined || rootInstance === undefined) {
        return getDefaultDropTarget();
      }

      if (dropTarget.data.id === rootInstance.id) {
        return dropTarget;
      }

      const path = getInstancePath(rootInstance, dropTarget.data.id);
      path.reverse();

      if (dropTarget.area !== "center") {
        path.shift();
      }

      // Don't allow to drop inside drag item or any of its children
      const dragItemIndex = path.findIndex(
        (instance) => instance.id === dragItem.id
      );
      if (dragItemIndex !== -1) {
        path.splice(0, dragItemIndex + 1);
      }

      const data = path.find(
        (instance) => components[instance.component].canAcceptChildren
      );

      if (data === undefined) {
        return getDefaultDropTarget();
      }

      if (data.id === dropTarget.data.id) {
        return dropTarget;
      }

      const element = getInstanceElementById(data.id);

      if (element === null) {
        return getDefaultDropTarget();
      }

      return { data, element };
    },

    onDropTargetChange(dropTarget) {
      state.current.dropTarget = dropTarget;
      publish({
        type: "dropTargetChange",
        payload: {
          rect: dropTarget.rect,
          placement: dropTarget.placement,
          position: dropTarget.indexWithinChildren,
          instance: toBaseInstance(dropTarget.data),
        },
      });
    },

    getValidChildren: (parent) => {
      return Array.from(parent.children).filter(
        (child) => getInstanceIdFromElement(child) !== undefined
      );
    },
  });

  const dragHandlers = useDrag<Instance>({
    elementToData(element) {
      if (rootInstance === undefined) {
        return false;
      }

      const instance = findInstanceByElement(rootInstance, element);

      if (instance === undefined) {
        return false;
      }

      // We can't drag if we are editing text
      if (instance.id === textEditingInstanceId) {
        return false;
      }

      // Cannot drag root
      if (instance.id === rootInstance.id) {
        return false;
      }

      // When trying to drag an inline instance, drag its parent instead
      if (components[instance.component].isInlineOnly) {
        const nonInlineParent = findClosestNonInlineParent(
          rootInstance,
          instance.id
        );
        if (
          nonInlineParent !== undefined &&
          rootInstance.id !== nonInlineParent.id
        ) {
          return nonInlineParent;
        }
        return false;
      }

      return instance;
    },
    onStart({ data: instance }) {
      state.current.dragItem = instance;

      autoScrollHandlers.setEnabled(true);
      dropHandlers.handleStart();

      publish({
        type: "dragStart",
        payload: {
          origin: "canvas",
          dragItem: toBaseInstance(instance),
        },
      });
    },
    onMove: (point) => {
      dropHandlers.handleMove(point);
      autoScrollHandlers.handleMove(point);
    },
    onEnd({ isCanceled }) {
      dropHandlers.handleEnd({ isCanceled });
      autoScrollHandlers.setEnabled(false);

      publish({
        type: "dragEnd",
        payload: { origin: "canvas", isCanceled },
      });

      const { dropTarget, dragItem } = state.current;

      if (dropTarget && dragItem && isCanceled === false) {
        publish({
          type: "reparentInstance",
          payload: {
            instanceId: dragItem.id,
            dropTarget: {
              instanceId: dropTarget.data.id,
              position: dropTarget.indexWithinChildren,
            },
          },
        });
      }

      state.current = { ...initialState };
    },
  });

  // We have to use useLayoutEffect to setup the refs
  // because we want to use <body> as a root.
  // We prefer useLayoutEffect over useEffect
  // because it's closer in the life cycle to when React noramlly calls the "ref" callbacks.
  useLayoutEffect(() => {
    dropHandlers.rootRef(document.documentElement);
    dragHandlers.rootRef(document.documentElement);
    window.addEventListener("scroll", dropHandlers.handleScroll);

    return () => {
      dropHandlers.rootRef(null);
      dragHandlers.rootRef(null);
      window.removeEventListener("scroll", dropHandlers.handleScroll);
    };
  }, [dragHandlers, dropHandlers, autoScrollHandlers]);

  useSubscribe("cancelCurrentDrag", () => {
    dragHandlers.cancelCurrentDrag();
  });

  // Handle drag from the panel
  // ================================================================

<<<<<<< HEAD
  useSubscribe("dragStart", ({ origin, dragItem }) => {
    if (origin === "panel") {
      state.current.dragItem = dragItem;
      autoScrollHandlers.setEnabled(true);
=======
  useSubscribe<"dragStart", DragStartPayload>(
    "dragStart",
    ({ origin, dragItem }) => {
      if (origin === "panel") {
        state.current.dragItem = dragItem;
        autoScrollHandlers.setEnabled(true);
        dropHandlers.handleStart();
      }
>>>>>>> d7dc65dd
    }
  });

<<<<<<< HEAD
  useSubscribe("dragMove", ({ canvasCoordinates }) => {
    dropHandlers.handleMove(canvasCoordinates);
    autoScrollHandlers.handleMove(canvasCoordinates);
  });

  useSubscribe("dragEnd", ({ origin, isCanceled }) => {
    if (origin === "panel") {
      dropHandlers.handleEnd();
      autoScrollHandlers.setEnabled(false);

      const { dropTarget, dragItem } = state.current;
=======
  useSubscribe<"dragMove", DragMovePayload>(
    "dragMove",
    ({ canvasCoordinates }) => {
      dropHandlers.handleMove(canvasCoordinates);
      autoScrollHandlers.handleMove(canvasCoordinates);
    }
  );

  useSubscribe<"dragEnd", DragEndPayload>(
    "dragEnd",
    ({ origin, isCanceled }) => {
      if (origin === "panel") {
        dropHandlers.handleEnd({ isCanceled });
        autoScrollHandlers.setEnabled(false);

        const { dropTarget, dragItem } = state.current;

        if (dropTarget && dragItem && isCanceled === false) {
          publish<
            "insertInstance",
            {
              instance: Instance;
              dropTarget: { parentId: Instance["id"]; position: number };
            }
          >({
            type: "insertInstance",
            payload: {
              instance: createInstance({ component: dragItem.component }),
              dropTarget: {
                parentId: dropTarget.data.id,
                position: dropTarget.indexWithinChildren,
              },
            },
          });
        }
>>>>>>> d7dc65dd

      if (dropTarget && dragItem && isCanceled === false) {
        publish({
          type: "insertInstance",
          payload: {
            instance: createInstance({ component: dragItem.component }),
            dropTarget: {
              parentId: dropTarget.data.id,
              position: dropTarget.indexWithinChildren,
            },
          },
        });
      }

      state.current = { ...initialState };
    }
  });
};<|MERGE_RESOLUTION|>--- conflicted
+++ resolved
@@ -268,25 +268,14 @@
   // Handle drag from the panel
   // ================================================================
 
-<<<<<<< HEAD
   useSubscribe("dragStart", ({ origin, dragItem }) => {
     if (origin === "panel") {
       state.current.dragItem = dragItem;
       autoScrollHandlers.setEnabled(true);
-=======
-  useSubscribe<"dragStart", DragStartPayload>(
-    "dragStart",
-    ({ origin, dragItem }) => {
-      if (origin === "panel") {
-        state.current.dragItem = dragItem;
-        autoScrollHandlers.setEnabled(true);
-        dropHandlers.handleStart();
-      }
->>>>>>> d7dc65dd
+      dropHandlers.handleStart();
     }
   });
 
-<<<<<<< HEAD
   useSubscribe("dragMove", ({ canvasCoordinates }) => {
     dropHandlers.handleMove(canvasCoordinates);
     autoScrollHandlers.handleMove(canvasCoordinates);
@@ -294,47 +283,10 @@
 
   useSubscribe("dragEnd", ({ origin, isCanceled }) => {
     if (origin === "panel") {
-      dropHandlers.handleEnd();
+      dropHandlers.handleEnd({ isCanceled });
       autoScrollHandlers.setEnabled(false);
 
       const { dropTarget, dragItem } = state.current;
-=======
-  useSubscribe<"dragMove", DragMovePayload>(
-    "dragMove",
-    ({ canvasCoordinates }) => {
-      dropHandlers.handleMove(canvasCoordinates);
-      autoScrollHandlers.handleMove(canvasCoordinates);
-    }
-  );
-
-  useSubscribe<"dragEnd", DragEndPayload>(
-    "dragEnd",
-    ({ origin, isCanceled }) => {
-      if (origin === "panel") {
-        dropHandlers.handleEnd({ isCanceled });
-        autoScrollHandlers.setEnabled(false);
-
-        const { dropTarget, dragItem } = state.current;
-
-        if (dropTarget && dragItem && isCanceled === false) {
-          publish<
-            "insertInstance",
-            {
-              instance: Instance;
-              dropTarget: { parentId: Instance["id"]; position: number };
-            }
-          >({
-            type: "insertInstance",
-            payload: {
-              instance: createInstance({ component: dragItem.component }),
-              dropTarget: {
-                parentId: dropTarget.data.id,
-                position: dropTarget.indexWithinChildren,
-              },
-            },
-          });
-        }
->>>>>>> d7dc65dd
 
       if (dropTarget && dragItem && isCanceled === false) {
         publish({
