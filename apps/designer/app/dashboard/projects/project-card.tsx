import {
  DropdownMenu,
  DropdownMenuTrigger,
  DropdownMenuContent,
  DropdownMenuItem,
  IconButton,
  css,
  Flex,
  DeprecatedText2,
  theme,
<<<<<<< HEAD
  toast,
  textVariants,
=======
>>>>>>> 27a00fdc
} from "@webstudio-is/design-system";
import { MenuIcon } from "@webstudio-is/icons";
import type { DashboardProject } from "@webstudio-is/prisma-client";
import { KeyboardEvent, useEffect, useRef, useState } from "react";
import { designerPath, getPublishedUrl } from "~/shared/router-utils";
import { isFeatureEnabled } from "@webstudio-is/feature-flags";
import { RenameProject, DeleteProject, useDuplicate } from "./project-dialogs";
import { ThumbnailLink } from "./thumbnail-link";

const containerStyle = css({
  overflow: "hidden",
  width: theme.spacing[31],
  height: theme.spacing[29],
  borderWidth: 1,
  borderStyle: "solid",
  borderColor: theme.colors.borderMain,
  borderRadius: theme.borderRadius[4],
  background: theme.colors.brandBackgroundProjectCardBack,
  "&:hover, &:focus-within": {
    boxShadow: theme.shadows.brandElevationBig,
  },
});

<<<<<<< HEAD
const thumbnailStyle = css(textVariants.brandThumbnailLargeDefault, {
  display: "flex",
  alignItems: "center",
  alignSelf: "center",
  minHeight: 0,
  background: theme.colors.brandBackgroundProjectCardFront,
  WebkitBackgroundClip: "text",
  backgroundClip: "text",
  color: "transparent",
  userSelect: "none",
  outline: "none",
  "&:hover, &:focus": {
    ...textVariants.brandThumbnailLargeHover,
    transition: "100ms",
  },
});

=======
>>>>>>> 27a00fdc
const footerStyle = css({
  background: theme.colors.brandBackgroundProjectCardTextArea,
  height: theme.spacing[17],
  py: theme.spacing[5],
  px: theme.spacing[7],
});

const usePublishedLink = ({ domain }: { domain: string }) => {
  const [url, setUrl] = useState<URL>();

  useEffect(() => {
    // It uses `window.location` to detect the default values when running locally localhost,
    // so it needs an effect to avoid hydration errors.
    setUrl(new URL(getPublishedUrl(domain)));
  }, [domain]);

  return { url };
};

const PublishedLink = ({
  domain,
  tabIndex,
}: {
  domain: string;
  tabIndex: number;
}) => {
  const { url } = usePublishedLink({ domain });
  return (
    <DeprecatedText2
      as="a"
      href={url?.href}
      target="_blank"
      truncate
      color="hint"
      tabIndex={tabIndex}
      css={{
        "&:not(:hover)": {
          textDecoration: "none",
        },
      }}
    >
      {url?.host}
    </DeprecatedText2>
  );
};

const Menu = ({
  tabIndex,
  onDelete,
  onRename,
  onDuplicate,
}: {
  tabIndex: number;
  onDelete: () => void;
  onRename: () => void;
  onDuplicate: () => void;
}) => {
  const [isOpen, setIsOpen] = useState(false);
  return (
    <DropdownMenu open={isOpen} onOpenChange={setIsOpen}>
      <DropdownMenuTrigger asChild>
        <IconButton
          variant={isOpen ? "active" : "default"}
          aria-label="Menu Button"
          tabIndex={tabIndex}
          css={{ alignSelf: "center" }}
        >
          <MenuIcon width={15} height={15} />
        </IconButton>
      </DropdownMenuTrigger>
      <DropdownMenuContent align="end">
        <DropdownMenuItem onSelect={onDuplicate}>Duplicate</DropdownMenuItem>
        <DropdownMenuItem onSelect={onRename}>Rename</DropdownMenuItem>
        {isFeatureEnabled("share2") && (
          <DropdownMenuItem>Share</DropdownMenuItem>
        )}
        <DropdownMenuItem onSelect={onDelete}>Delete</DropdownMenuItem>
      </DropdownMenuContent>
    </DropdownMenu>
  );
};

const useProjectCard = () => {
  const thumbnailRef = useRef<HTMLAnchorElement>(null);

  const handleKeyDown = (event: KeyboardEvent<HTMLElement>) => {
    const elements: Array<HTMLElement> = Array.from(
      event.currentTarget.querySelectorAll(`[tabIndex='-1']`)
    );
    const currentIndex = elements.indexOf(
      document.activeElement as HTMLElement
    );
    switch (event.key) {
      case "Enter": {
        // Only open project on enter when the project card container was focused,
        // otherwise we will always open project, even when a menu was pressed.
        if (event.currentTarget === document.activeElement) {
          thumbnailRef.current?.click();
        }
        break;
      }
      case "ArrowUp":
      case "ArrowRight": {
        const nextElement = elements.at(currentIndex + 1) ?? elements[0];
        nextElement?.focus();
        break;
      }
      case "ArrowDown":
      case "ArrowLeft": {
        const nextElement = elements.at(currentIndex - 1) ?? elements[0];
        nextElement?.focus();
        break;
      }
    }
  };

  return {
    thumbnailRef,
    handleKeyDown,
  };
};

type ProjectCardProps = Pick<
  DashboardProject,
  "id" | "title" | "domain" | "isPublished"
>;

export const ProjectCard = ({
  id,
  title,
  domain,
  isPublished,
}: ProjectCardProps) => {
  const [isRenameDialogOpen, setIsRenameDialogOpen] = useState(false);
  const [isDeleteDialogOpen, setIsDeleteDialogOpen] = useState(false);
  const { thumbnailRef, handleKeyDown } = useProjectCard();
  const handleDuplicate = useDuplicate(id);

  return (
    <>
      <Flex
        direction="column"
        shrink={false}
        as="article"
        className={containerStyle()}
        tabIndex={0}
        onKeyDown={handleKeyDown}
      >
<<<<<<< HEAD
        {getThumbnailAbbreviation(title)}
      </RemixLink>
      <Flex justify="between" shrink={false} gap="1" className={footerStyle()}>
        <Flex direction="column" justify="around">
          <DeprecatedText2 variant="title" truncate>
            {title}
          </DeprecatedText2>
          {isPublished ? (
            <PublishedLink domain={domain} tabIndex={-1} />
          ) : (
            <DeprecatedText2 color="hint">Not Published</DeprecatedText2>
          )}
        </Flex>
        <Menu
          tabIndex={-1}
          onDelete={() => {
            handleDelete(id);
          }}
          onRename={() => {
            handleRename(id);
          }}
          onDuplicate={() => {
            handleDuplicate(id);
          }}
=======
        <ThumbnailLink
          title={title}
          to={designerPath({ projectId: id })}
          ref={thumbnailRef}
>>>>>>> 27a00fdc
        />
        <Flex
          justify="between"
          shrink={false}
          gap="1"
          className={footerStyle()}
        >
          <Flex direction="column" justify="around">
            <Text variant="title" truncate>
              {title}
            </Text>
            {isPublished ? (
              <PublishedLink domain={domain} tabIndex={-1} />
            ) : (
              <Text color="hint">Not Published</Text>
            )}
          </Flex>
          <Menu
            tabIndex={-1}
            onDelete={() => {
              setIsDeleteDialogOpen(true);
            }}
            onRename={() => {
              setIsRenameDialogOpen(true);
            }}
            onDuplicate={handleDuplicate}
          />
        </Flex>
      </Flex>
      <RenameProject
        isOpen={isRenameDialogOpen}
        title={title}
        projectId={id}
        onComplete={() => {
          setIsRenameDialogOpen(false);
        }}
        onOpenChange={setIsRenameDialogOpen}
      />
      <DeleteProject
        isOpen={isDeleteDialogOpen}
        title={title}
        projectId={id}
        onComplete={() => {
          setIsDeleteDialogOpen(false);
        }}
        onOpenChange={setIsDeleteDialogOpen}
      />
    </>
  );
};<|MERGE_RESOLUTION|>--- conflicted
+++ resolved
@@ -8,11 +8,6 @@
   Flex,
   DeprecatedText2,
   theme,
-<<<<<<< HEAD
-  toast,
-  textVariants,
-=======
->>>>>>> 27a00fdc
 } from "@webstudio-is/design-system";
 import { MenuIcon } from "@webstudio-is/icons";
 import type { DashboardProject } from "@webstudio-is/prisma-client";
@@ -36,26 +31,6 @@
   },
 });
 
-<<<<<<< HEAD
-const thumbnailStyle = css(textVariants.brandThumbnailLargeDefault, {
-  display: "flex",
-  alignItems: "center",
-  alignSelf: "center",
-  minHeight: 0,
-  background: theme.colors.brandBackgroundProjectCardFront,
-  WebkitBackgroundClip: "text",
-  backgroundClip: "text",
-  color: "transparent",
-  userSelect: "none",
-  outline: "none",
-  "&:hover, &:focus": {
-    ...textVariants.brandThumbnailLargeHover,
-    transition: "100ms",
-  },
-});
-
-=======
->>>>>>> 27a00fdc
 const footerStyle = css({
   background: theme.colors.brandBackgroundProjectCardTextArea,
   height: theme.spacing[17],
@@ -204,37 +179,10 @@
         tabIndex={0}
         onKeyDown={handleKeyDown}
       >
-<<<<<<< HEAD
-        {getThumbnailAbbreviation(title)}
-      </RemixLink>
-      <Flex justify="between" shrink={false} gap="1" className={footerStyle()}>
-        <Flex direction="column" justify="around">
-          <DeprecatedText2 variant="title" truncate>
-            {title}
-          </DeprecatedText2>
-          {isPublished ? (
-            <PublishedLink domain={domain} tabIndex={-1} />
-          ) : (
-            <DeprecatedText2 color="hint">Not Published</DeprecatedText2>
-          )}
-        </Flex>
-        <Menu
-          tabIndex={-1}
-          onDelete={() => {
-            handleDelete(id);
-          }}
-          onRename={() => {
-            handleRename(id);
-          }}
-          onDuplicate={() => {
-            handleDuplicate(id);
-          }}
-=======
         <ThumbnailLink
           title={title}
           to={designerPath({ projectId: id })}
           ref={thumbnailRef}
->>>>>>> 27a00fdc
         />
         <Flex
           justify="between"
@@ -243,13 +191,13 @@
           className={footerStyle()}
         >
           <Flex direction="column" justify="around">
-            <Text variant="title" truncate>
+            <DeprecatedText2 variant="title" truncate>
               {title}
-            </Text>
+            </DeprecatedText2>
             {isPublished ? (
               <PublishedLink domain={domain} tabIndex={-1} />
             ) : (
-              <Text color="hint">Not Published</Text>
+              <DeprecatedText2 color="hint">Not Published</DeprecatedText2>
             )}
           </Flex>
           <Menu
