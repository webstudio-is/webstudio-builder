import { type ActionFunction } from "@remix-run/node";
<<<<<<< HEAD
import { type Build, db } from "@webstudio-is/project";
=======
import { db } from "@webstudio-is/project/index.server";
>>>>>>> 42d9ec82
import { type SyncItem } from "immerhin";
import { type Tree } from "@webstudio-is/react-sdk";

const updaters = {
  root: db.tree.patchRoot,
  props: db.props.patch,
  breakpoints: db.breakpoints.patch,
};

type UpdaterKey = keyof typeof updaters;

type PatchData = {
  transactions: Array<SyncItem>;
  treeId: Tree["id"];
  buildId: Build["id"]; // @todo use this to update breakpoints
};

export const action: ActionFunction = async ({ request }) => {
  const { treeId, transactions }: PatchData = await request.json();
  if (treeId === undefined) return { errors: "Tree id required" };
  // @todo parallelize the updates
  // currently not possible because we fetch the entire tree
  // and parallelized updates will cause unpredictable side effects
  for await (const transaction of transactions) {
    for await (const change of transaction.changes) {
      const { namespace, patches } = change;
      if (namespace in updaters === false) {
        return { errors: `Unknown namespace "${namespace}"` };
      }
      await updaters[namespace as UpdaterKey]({ treeId }, patches);
    }
  }
  return { status: "ok" };
};<|MERGE_RESOLUTION|>--- conflicted
+++ resolved
@@ -1,9 +1,6 @@
 import { type ActionFunction } from "@remix-run/node";
-<<<<<<< HEAD
-import { type Build, db } from "@webstudio-is/project";
-=======
+import { type Build } from "@webstudio-is/project";
 import { db } from "@webstudio-is/project/index.server";
->>>>>>> 42d9ec82
 import { type SyncItem } from "immerhin";
 import { type Tree } from "@webstudio-is/react-sdk";
 
