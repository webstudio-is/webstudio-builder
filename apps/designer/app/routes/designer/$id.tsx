--- conflicted
+++ resolved
@@ -1,9 +1,6 @@
 import { useActionData, useLoaderData } from "@remix-run/react";
 import { ActionFunction, LoaderFunction } from "@remix-run/node";
-<<<<<<< HEAD
 import type { Asset } from "@webstudio-is/prisma-client";
-=======
->>>>>>> 0542d6fd
 import { toast } from "@webstudio-is/design-system";
 import { Designer, links } from "~/designer";
 import * as db from "~/shared/db";
@@ -41,18 +38,6 @@
   return { config, project, env };
 };
 
-<<<<<<< HEAD
-=======
-type Data = {
-  config: typeof config;
-  project: db.project.Project;
-};
-
-type Error = {
-  errors: "string";
-};
-
->>>>>>> 0542d6fd
 const deleteAssetSchema = zfd.formData({
   assetId: zfd.text(),
   assetName: zfd.text(),
