import { useLoaderData } from "@remix-run/react";
<<<<<<< HEAD
import { LoaderFunction, redirect } from "@remix-run/node";
import type { Project } from "@webstudio-is/react-sdk";
=======
import { LoaderFunction } from "@remix-run/node";
import type { Project } from "@webstudio-is/sdk";
>>>>>>> 06945e7f
import { Designer, links } from "~/designer";
import * as db from "~/shared/db";
import config from "~/config";
import env from "~/env.server";
export { links };

export const loader: LoaderFunction = async ({ params }) => {
  if (params.id === undefined) throw new Error("Project id undefined");
  const project = await db.project.loadById(params.id);
  if (project === null) {
    return { errors: `Project "${params.id}" not found` };
  }
  return { config, project, env };
};

type Data = {
  config: typeof config;
  project: Project;
};

type Error = {
  errors: "string";
};

const DesignerRoute = () => {
  const data = useLoaderData<Data | Error>();
  if ("errors" in data) {
    return <p>{data.errors}</p>;
  }
  return <Designer {...data} />;
};

export default DesignerRoute;<|MERGE_RESOLUTION|>--- conflicted
+++ resolved
@@ -1,11 +1,6 @@
 import { useLoaderData } from "@remix-run/react";
-<<<<<<< HEAD
-import { LoaderFunction, redirect } from "@remix-run/node";
+import { LoaderFunction } from "@remix-run/node";
 import type { Project } from "@webstudio-is/react-sdk";
-=======
-import { LoaderFunction } from "@remix-run/node";
-import type { Project } from "@webstudio-is/sdk";
->>>>>>> 06945e7f
 import { Designer, links } from "~/designer";
 import * as db from "~/shared/db";
 import config from "~/config";
