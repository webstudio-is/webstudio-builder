import { createValueContainer, useValue } from "react-nano-state";
<<<<<<< HEAD
import { Box, Flex, Text, Collapsible } from "@webstudio-is/design-system";
import { ChevronRightIcon, ChevronLeftIcon } from "@webstudio-is/icons";
=======
import {
  Box,
  Flex,
  __DEPRECATED__Text,
  Collapsible,
} from "@webstudio-is/design-system";
import { ChevronDownIcon, ChevronRightIcon } from "@webstudio-is/icons";
>>>>>>> 1a0a8a72

type CollapsibleSectionProps = {
  label: string;
  children: JSX.Element;
  isOpenDefault?: boolean;
  isOpen?: boolean;
  rightSlot?: JSX.Element;
};

const stateContainer = createValueContainer<{ [label: string]: boolean }>({});

// Preserves the open/close state even when component gets unmounted
const useOpenState = (
  label: string,
  initialValue: boolean
): [boolean, (value: boolean) => void] => {
  const [state, setState] = useValue(stateContainer);
  const isOpen = label in state ? state[label] : initialValue;
  const setIsOpen = (isOpen: boolean) => {
    setState({ ...state, [label]: isOpen });
  };
  return [isOpen, setIsOpen];
};

export const CollapsibleSection = ({
  label,
  children,
  isOpenDefault = false,
  isOpen,
  rightSlot,
}: CollapsibleSectionProps) => {
  const [isOpenByUser, setIsOpenByUser] = useOpenState(label, isOpenDefault);
  const isOpenFinal = isOpen === undefined ? isOpenByUser : isOpen;
  return (
    <Collapsible.Root open={isOpenFinal} onOpenChange={setIsOpenByUser}>
      <Box
        css={{
          boxShadow: "0px 1px 0 $colors$panelOutline",
        }}
      >
        <Collapsible.Trigger asChild>
          <Flex
            align="center"
            gap="1"
            justify="between"
            css={{
              py: "$3",
              px: "$3",
              color: "$hiContrast",
              cursor: "default",
            }}
          >
<<<<<<< HEAD
            <Text size="1" css={{ fontWeight: "500", flexGrow: 1 }}>
              {label}
            </Text>
            <Flex
              align="center"
              justify="center"
              css={{ marginRight: -5, opacity: ".4" }}
            >
              {isOpenFinal ? <ChevronLeftIcon /> : <ChevronRightIcon />}
            </Flex>
=======
            {isOpenFinal ? <ChevronDownIcon /> : <ChevronRightIcon />}
            <__DEPRECATED__Text
              size="1"
              css={{ fontWeight: "500", flexGrow: 1 }}
            >
              {label}
            </__DEPRECATED__Text>
>>>>>>> 1a0a8a72
            {rightSlot}
          </Flex>
        </Collapsible.Trigger>
        <Collapsible.Content asChild>
          <Flex
            gap="3"
            direction="column"
            css={{
              p: "$3",
              paddingTop: 0,
              "&:empty": {
                display: "none",
              },
            }}
          >
            {children}
          </Flex>
        </Collapsible.Content>
      </Box>
    </Collapsible.Root>
  );
};<|MERGE_RESOLUTION|>--- conflicted
+++ resolved
@@ -1,8 +1,4 @@
 import { createValueContainer, useValue } from "react-nano-state";
-<<<<<<< HEAD
-import { Box, Flex, Text, Collapsible } from "@webstudio-is/design-system";
-import { ChevronRightIcon, ChevronLeftIcon } from "@webstudio-is/icons";
-=======
 import {
   Box,
   Flex,
@@ -10,7 +6,6 @@
   Collapsible,
 } from "@webstudio-is/design-system";
 import { ChevronDownIcon, ChevronRightIcon } from "@webstudio-is/icons";
->>>>>>> 1a0a8a72
 
 type CollapsibleSectionProps = {
   label: string;
@@ -63,10 +58,12 @@
               cursor: "default",
             }}
           >
-<<<<<<< HEAD
-            <Text size="1" css={{ fontWeight: "500", flexGrow: 1 }}>
+            <__DEPRECATED__Text
+              size="1"
+              css={{ fontWeight: "500", flexGrow: 1 }}
+            >
               {label}
-            </Text>
+            </__DEPRECATED__Text>
             <Flex
               align="center"
               justify="center"
@@ -74,15 +71,6 @@
             >
               {isOpenFinal ? <ChevronLeftIcon /> : <ChevronRightIcon />}
             </Flex>
-=======
-            {isOpenFinal ? <ChevronDownIcon /> : <ChevronRightIcon />}
-            <__DEPRECATED__Text
-              size="1"
-              css={{ fontWeight: "500", flexGrow: 1 }}
-            >
-              {label}
-            </__DEPRECATED__Text>
->>>>>>> 1a0a8a72
             {rightSlot}
           </Flex>
         </Collapsible.Trigger>
