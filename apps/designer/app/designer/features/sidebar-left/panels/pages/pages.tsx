--- conflicted
+++ resolved
@@ -1,7 +1,6 @@
 import { useCallback, useEffect, useMemo, useRef, useState } from "react";
 import { useNavigate } from "@remix-run/react";
 import {
-  theme,
   DeprecatedIconButton,
   TreeItemLabel,
   TreeItemBody,
@@ -32,10 +31,6 @@
 import { CloseButton, Header } from "../../header";
 import { SettingsPanel } from "./settings-panel";
 import { NewPageSettings, PageSettings } from "./settings";
-<<<<<<< HEAD
-import { designerPath } from "~/shared/router-utils";
-=======
->>>>>>> df580ce3
 
 type TabContentProps = {
   onSetActiveTab: (tabName: TabName) => void;
