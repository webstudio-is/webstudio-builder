--- conflicted
+++ resolved
@@ -6,11 +6,7 @@
 import { useFetcher } from "@remix-run/react";
 import { type Page } from "@webstudio-is/project";
 import {
-<<<<<<< HEAD
-=======
   theme,
-  DeprecatedIconButton,
->>>>>>> df580ce3
   Button,
   Box,
   DeprecatedLabel,
@@ -23,13 +19,6 @@
 } from "@webstudio-is/design-system";
 import { ChevronDoubleLeftIcon, TrashIcon } from "@webstudio-is/icons";
 import { type Pages, utils as projectUtils } from "@webstudio-is/project";
-<<<<<<< HEAD
-import type { ZodError } from "zod";
-import { Header, HeaderSuffixSpacer } from "../../lib/header";
-import { useState, useCallback, ComponentProps } from "react";
-import { type Page } from "@webstudio-is/project";
-=======
->>>>>>> df580ce3
 import { usePages } from "~/designer/shared/nano-states";
 import { useOnFetchEnd, usePersistentFetcher } from "~/shared/fetcher";
 import {
@@ -44,7 +33,7 @@
   CreatePageData,
 } from "~/shared/pages";
 import { restPagesPath } from "~/shared/router-utils";
-import { Header } from "../../header";
+import { Header, HeaderSuffixSpacer } from "../../header";
 
 const Group = styled(Flex, {
   marginBottom: theme.spacing[9],
