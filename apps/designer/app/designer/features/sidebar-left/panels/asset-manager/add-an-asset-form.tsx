import { Form, useSubmit } from "@remix-run/react";
import ObjectID from "bson-objectid";
import { ChangeEvent, useRef } from "react";
<<<<<<< HEAD
import { Button } from "@webstudio-is/design-system";
import { BaseAsset } from "./types";
=======
import { Button, Flex, Text } from "@webstudio-is/design-system";
import { BaseAsset } from "./types";
import { UploadIcon } from "@webstudio-is/icons";
>>>>>>> cb09f3ef

const readImages = async (fileList: FileList): Promise<BaseAsset[]> => {
  const images = [];
  for (const file of fileList) {
    const path: string | undefined = await new Promise((resolve) => {
      const reader = new FileReader();
      reader.addEventListener("load", (event) => {
        const dataUri = event?.target?.result;
        resolve(dataUri ? String(dataUri) : undefined);
      });
      reader.readAsDataURL(file);
    });

    images.push({
      path,
      name: file.name,
      id: ObjectID().toString(),
      status: "uploading" as BaseAsset["status"],
      alt: file.name,
      size: file.size,
    });
  }

  return images;
};

export const AddAnAssetForm = ({
  onSubmit,
}: {
  onSubmit: (uploadedAssets: Array<BaseAsset>) => void;
}) => {
  const submit = useSubmit();
  const inputRef = useRef<HTMLInputElement | null>(null);

  const onFormChange = async (event: ChangeEvent<HTMLFormElement>) => {
    const newFiles = inputRef?.current?.files;
    if (newFiles) {
      submit(event.currentTarget);
      const parsedFiles = await readImages(newFiles);
      onSubmit(parsedFiles);
      event.currentTarget.reset();
    }
  };

  return (
    <Form method="post" encType="multipart/form-data" onChange={onFormChange}>
      <input
        accept="image/*"
        type="file"
        name="image"
        multiple
        ref={inputRef}
        style={{ display: "none" }}
      />
      <Button
        variant="blue"
        type="button"
        onClick={() => inputRef?.current?.click()}
        size={2}
      >
        <Flex align="center" gap={1}>
          <UploadIcon />
          <Text>Upload</Text>
        </Flex>
      </Button>
    </Form>
  );
};<|MERGE_RESOLUTION|>--- conflicted
+++ resolved
@@ -1,14 +1,9 @@
 import { Form, useSubmit } from "@remix-run/react";
 import ObjectID from "bson-objectid";
 import { ChangeEvent, useRef } from "react";
-<<<<<<< HEAD
-import { Button } from "@webstudio-is/design-system";
-import { BaseAsset } from "./types";
-=======
 import { Button, Flex, Text } from "@webstudio-is/design-system";
 import { BaseAsset } from "./types";
 import { UploadIcon } from "@webstudio-is/icons";
->>>>>>> cb09f3ef
 
 const readImages = async (fileList: FileList): Promise<BaseAsset[]> => {
   const images = [];
