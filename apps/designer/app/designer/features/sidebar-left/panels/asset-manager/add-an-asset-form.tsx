--- conflicted
+++ resolved
@@ -1,14 +1,9 @@
 import { Form, useSubmit } from "@remix-run/react";
 import ObjectID from "bson-objectid";
 import { ChangeEvent, useRef } from "react";
-<<<<<<< HEAD
 import { Button, Flex, Text } from "@webstudio-is/design-system";
-import { Asset, UploadingAsset } from "@webstudio-is/asset-uploader";
+import { BaseAsset } from "./types";
 import { UploadIcon } from "@webstudio-is/icons";
-=======
-import { Button } from "@webstudio-is/design-system";
-import { BaseAsset } from "./types";
->>>>>>> 4164defb
 
 const readImages = async (fileList: FileList): Promise<BaseAsset[]> => {
   const images = [];
