--- conflicted
+++ resolved
@@ -3,13 +3,8 @@
 import placeholderImage from "~/shared/images/image-placeholder.svg";
 import brokenImage from "~/shared/images/broken-image-placeholder.svg";
 import { UploadingAnimation } from "./uploading-animation";
-<<<<<<< HEAD
 import { AssetInfoTrigger, assetInfoTriggerCssVars } from "./asset-info-tigger";
-import { Asset, UploadingAsset } from "@webstudio-is/asset-uploader";
-=======
-import { AssetTooltip } from "./asset-tooltip";
 import { BaseAsset } from "./types";
->>>>>>> 4164defb
 
 const useImageWithFallback = ({
   path = placeholderImage,
