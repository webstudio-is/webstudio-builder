import { useNavigate } from "react-router-dom";
import { type Publish } from "@webstudio-is/sdk";
import {
  DropdownMenu,
  DropdownMenuContent,
  DropdownMenuItem,
  DropdownMenuTrigger,
  DropdownMenuTriggerItem,
  DropdownMenuCheckboxItem,
  DropdownMenuArrow,
  DropdownMenuSeparator,
  IconButton,
  Text,
  Box,
} from "~/shared/design-system";
import { HamburgerMenuIcon, ChevronRightIcon } from "~/shared/icons";
import type { Config } from "~/config";
import { ShortcutHint } from "./shortcut-hint";
import {
  useIsShareDialogOpen,
  useIsPublishDialogOpen,
} from "~/designer/shared/nano-states";
import { isFeatureEnabled } from "~/shared/feature-flags";
import {
  getThemeSetting,
  setThemeSetting,
  type ThemeSetting,
} from "~/shared/theme";

const menuItemCss = {
  display: "flex",
  gap: "$3",
  justifyContent: "start",
  flexGrow: 1,
  minWidth: 140,
};

<<<<<<< HEAD
const textCss = {
  flexGrow: 1,
  fontSize: "$1",
};

const ThemeMenuItem = () => {
  if (isFeatureEnabled("theme") === false) return null;
  const currentSetting = getThemeSetting();
  const labels: Record<ThemeSetting, string> = {
    light: "Light",
    dark: "Dark",
    system: "System theme",
  };

  const settings = Object.keys(labels) as Array<ThemeSetting>;

  return (
    <DropdownMenu>
      <DropdownMenuTriggerItem>
        <Text css={textCss}>Theme</Text>
        <ChevronRightIcon />
      </DropdownMenuTriggerItem>
      <DropdownMenuContent>
        {settings.map((setting) => (
          <DropdownMenuCheckboxItem
            key={setting}
            checked={currentSetting === setting}
            css={menuItemCss}
            onSelect={() => {
              setThemeSetting(setting);
            }}
          >
            <Text css={textCss}>{labels[setting]}</Text>
          </DropdownMenuCheckboxItem>
        ))}
      </DropdownMenuContent>
    </DropdownMenu>
  );
};

=======
>>>>>>> 5d9da991
type MenuProps = {
  config: Config;
  publish: Publish;
};

export const Menu = ({ config, publish }: MenuProps) => {
  const navigate = useNavigate();
  const [, setIsShareOpen] = useIsShareDialogOpen();
  const [, setIsPublishOpen] = useIsPublishDialogOpen();

  return (
    <DropdownMenu>
      <DropdownMenuTrigger asChild>
        <Box
          css={{
            width: "$sizes$7",
            height: "100%",
            borderRadius: "0",
            outline: "none",
            // @todo: would set directly on the element
            "& > button": {
              width: "inherit",
              height: "inherit",
            },
          }}
        >
          <IconButton aria-label="Menu Button">
            <HamburgerMenuIcon />
          </IconButton>
        </Box>
      </DropdownMenuTrigger>
      <DropdownMenuContent>
        <DropdownMenuItem
          css={menuItemCss}
          onSelect={() => {
            navigate(config.dashboardPath);
          }}
        >
          Dashboard
        </DropdownMenuItem>
        <DropdownMenuSeparator />
        <DropdownMenuItem
          css={menuItemCss}
          onSelect={() => {
            publish<"shortcut", string>({
              type: "shortcut",
              payload: "undo",
            });
          }}
        >
          Undo
          <ShortcutHint value={["cmd", "z"]} />
        </DropdownMenuItem>
        <DropdownMenuItem
          css={menuItemCss}
          onSelect={() => {
            publish<"shortcut", string>({
              type: "shortcut",
              payload: "redo",
            });
          }}
        >
          Redo
          <ShortcutHint value={["shift", "cmd", "z"]} />
        </DropdownMenuItem>
        <DropdownMenuSeparator />
        <DropdownMenuItem
          css={menuItemCss}
          onSelect={() => {
            publish<"shortcut", string>({
              type: "shortcut",
              payload: "copy",
            });
          }}
        >
          Copy
          <ShortcutHint value={["cmd", "c"]} />
        </DropdownMenuItem>
        <DropdownMenuItem
          css={menuItemCss}
          onSelect={() => {
            publish<"shortcut", string>({
              type: "shortcut",
              payload: "paste",
            });
          }}
        >
          Paste
          <ShortcutHint value={["cmd", "v"]} />
        </DropdownMenuItem>
        <DropdownMenuItem
          css={menuItemCss}
          onSelect={() => {
            publish<"shortcut", string>({
              type: "shortcut",
              payload: "delete",
            });
          }}
        >
          Delete
          <ShortcutHint value={["backspace"]} />
        </DropdownMenuItem>
        <DropdownMenuSeparator />
        <DropdownMenuItem
          css={menuItemCss}
          onSelect={() => {
            publish({ type: "openBreakpointsMenu" });
          }}
        >
          Breakpoints
          <ShortcutHint value={["cmd", "b"]} />
        </DropdownMenuItem>
        <DropdownMenuItem
          css={menuItemCss}
          onSelect={() => {
            publish({
              type: "zoom",
              payload: "zoomIn",
            });
          }}
        >
          Zoom in
          <ShortcutHint value={["cmd", "+"]} />
        </DropdownMenuItem>
        <DropdownMenuItem
          css={menuItemCss}
          onSelect={() => {
            publish({
              type: "zoom",
              payload: "zoomOut",
            });
          }}
        >
          Zoom out
          <ShortcutHint value={["cmd", "-"]} />
        </DropdownMenuItem>
        <DropdownMenuSeparator />
        <ThemeMenuItem />
        <DropdownMenuItem
          css={menuItemCss}
          onSelect={() => {
            publish<"togglePreviewMode">({
              type: "togglePreviewMode",
            });
          }}
        >
          Preview
          <ShortcutHint value={["cmd", "shift", "p"]} />
        </DropdownMenuItem>
        <DropdownMenuItem
          css={menuItemCss}
          onSelect={() => {
            setIsShareOpen(true);
          }}
        >
          Share
        </DropdownMenuItem>
        <DropdownMenuItem
          css={menuItemCss}
          onSelect={() => {
            setIsPublishOpen(true);
          }}
        >
          Publish
        </DropdownMenuItem>
        <DropdownMenuArrow offset={10} />
      </DropdownMenuContent>
    </DropdownMenu>
  );
};<|MERGE_RESOLUTION|>--- conflicted
+++ resolved
@@ -35,12 +35,6 @@
   minWidth: 140,
 };
 
-<<<<<<< HEAD
-const textCss = {
-  flexGrow: 1,
-  fontSize: "$1",
-};
-
 const ThemeMenuItem = () => {
   if (isFeatureEnabled("theme") === false) return null;
   const currentSetting = getThemeSetting();
@@ -55,7 +49,7 @@
   return (
     <DropdownMenu>
       <DropdownMenuTriggerItem>
-        <Text css={textCss}>Theme</Text>
+        Theme
         <ChevronRightIcon />
       </DropdownMenuTriggerItem>
       <DropdownMenuContent>
@@ -68,7 +62,7 @@
               setThemeSetting(setting);
             }}
           >
-            <Text css={textCss}>{labels[setting]}</Text>
+            {labels[setting]}
           </DropdownMenuCheckboxItem>
         ))}
       </DropdownMenuContent>
@@ -76,8 +70,6 @@
   );
 };
 
-=======
->>>>>>> 5d9da991
 type MenuProps = {
   config: Config;
   publish: Publish;
