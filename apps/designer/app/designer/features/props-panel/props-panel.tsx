--- conflicted
+++ resolved
@@ -53,7 +53,7 @@
     >
       <Combobox
         name="prop"
-<<<<<<< HEAD
+        autoFocus={prop === ""}
         options={allProps}
         value={{
           value: prop,
@@ -62,12 +62,6 @@
         onOptionSelect={({ value }) => {
           console.log(value);
           onChange(id, "prop", value);
-=======
-        value={prop}
-        autoFocus={prop === ""}
-        onChange={(event) => {
-          onChange(id, "prop", event.target.value);
->>>>>>> eae3e27c
         }}
         disclosure={(props) => (
           <TextField
