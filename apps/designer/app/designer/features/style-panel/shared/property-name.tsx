import { Flex, Label, Tooltip } from "@webstudio-is/design-system";
import { useIsFromCurrentBreakpoint } from "./use-is-from-current-breakpoint";
import { propertyNameColorForSelectedBreakpoint } from "./constants";
import type { PropertyProps } from "../style-sections";
<<<<<<< HEAD
import { forwardRef, PointerEventHandler } from "react";
=======
>>>>>>> c62d1320

export const PropertyName = ({ property, label, css }: PropertyProps) => {
  const isCurrentBreakpoint = useIsFromCurrentBreakpoint(property);
  return (
    <Tooltip content={label} delayDuration={600} disableHoverableContent={true}>
      <Flex
        css={{
          ...css,
          alignItems: "center",
        }}
      >
        <Label
          css={{
            gridColumn: "1",
            fontWeight: "inherit",
            ...(isCurrentBreakpoint
              ? {
                  color: propertyNameColorForSelectedBreakpoint,
                  backgroundColor: "$colors$blue4",
                  padding: "calc($spacing$3 / 2) $spacing$3",
                  borderRadius: "$borderRadius$4",
                }
              : {
                  color: "$hiContrast",
                }),
          }}
<<<<<<< HEAD
          variant="contrast"
          size="1"
=======
          htmlFor={property}
>>>>>>> c62d1320
        >
          {label}
        </Label>
      </Flex>
    </Tooltip>
  );
};
<<<<<<< HEAD
PropertyName.displayName = "PropertyName";

export const PropertyIcon = forwardRef<
  HTMLButtonElement,
  PropertyProps & {
    children?: JSX.Element;
    [key: `on${string}`]: PointerEventHandler;
  }
>(({ property, label, children, ...props }, forwardRef) => {
  const isCurrentBreakpoint = useIsFromCurrentBreakpoint(property);
  return (
    <Tooltip content={label} delayDuration={600} disableHoverableContent={true}>
      <IconButton
        {...props}
        ref={forwardRef}
        size="1"
        css={{
          borderRadius: "$1",
          border: "2px solid $colors$loContrast",
          ...(isCurrentBreakpoint && {
            bc: "$colors$blue4",
            color: "$colors$blue11",
            "&:hover,&:active,&:focus": {
              bc: "$colors$blue4",
              color: "$colors$blue11",
            },
          }),
        }}
      >
        {children}
      </IconButton>
    </Tooltip>
  );
});
PropertyIcon.displayName = "PropertyIcon";
=======
PropertyName.displayName = "PropertyName";
>>>>>>> c62d1320
<|MERGE_RESOLUTION|>--- conflicted
+++ resolved
@@ -2,10 +2,6 @@
 import { useIsFromCurrentBreakpoint } from "./use-is-from-current-breakpoint";
 import { propertyNameColorForSelectedBreakpoint } from "./constants";
 import type { PropertyProps } from "../style-sections";
-<<<<<<< HEAD
-import { forwardRef, PointerEventHandler } from "react";
-=======
->>>>>>> c62d1320
 
 export const PropertyName = ({ property, label, css }: PropertyProps) => {
   const isCurrentBreakpoint = useIsFromCurrentBreakpoint(property);
@@ -32,12 +28,7 @@
                   color: "$hiContrast",
                 }),
           }}
-<<<<<<< HEAD
-          variant="contrast"
-          size="1"
-=======
           htmlFor={property}
->>>>>>> c62d1320
         >
           {label}
         </Label>
@@ -45,42 +36,4 @@
     </Tooltip>
   );
 };
-<<<<<<< HEAD
-PropertyName.displayName = "PropertyName";
-
-export const PropertyIcon = forwardRef<
-  HTMLButtonElement,
-  PropertyProps & {
-    children?: JSX.Element;
-    [key: `on${string}`]: PointerEventHandler;
-  }
->(({ property, label, children, ...props }, forwardRef) => {
-  const isCurrentBreakpoint = useIsFromCurrentBreakpoint(property);
-  return (
-    <Tooltip content={label} delayDuration={600} disableHoverableContent={true}>
-      <IconButton
-        {...props}
-        ref={forwardRef}
-        size="1"
-        css={{
-          borderRadius: "$1",
-          border: "2px solid $colors$loContrast",
-          ...(isCurrentBreakpoint && {
-            bc: "$colors$blue4",
-            color: "$colors$blue11",
-            "&:hover,&:active,&:focus": {
-              bc: "$colors$blue4",
-              color: "$colors$blue11",
-            },
-          }),
-        }}
-      >
-        {children}
-      </IconButton>
-    </Tooltip>
-  );
-});
-PropertyIcon.displayName = "PropertyIcon";
-=======
-PropertyName.displayName = "PropertyName";
->>>>>>> c62d1320
+PropertyName.displayName = "PropertyName";