import { Grid } from "@webstudio-is/design-system";
import type { StyleConfig } from "./shared/configs";
import {
  type Style,
  type StyleProperty,
  type Category,
  type CSS,
} from "@webstudio-is/react-sdk";
import type { SetProperty, CreateBatchUpdate } from "./shared/use-style-data";
import type { InheritedStyle } from "./shared/get-inherited-style";
import {
  ColorControl,
  TextControl,
  SelectControl,
  MenuControl,
  FontFamilyControl,
} from "./controls";
import { ShowMore } from "./shared/show-more";
<<<<<<< HEAD
import { LayoutSection } from "./sections";
import { BackgroundImageControl } from "./controls/background-image/background-image-control";
=======
import { LayoutSection, SpacingSection } from "./sections";
import { PropertyName } from "./shared/property-name";
>>>>>>> 400884a5

export type PropertyProps = {
  property: StyleProperty;
  label: string;
  css?: CSS;
};

export type ControlProps = {
  setProperty: SetProperty;
  currentStyle: Style;
  inheritedStyle: InheritedStyle;
  styleConfig: StyleConfig;
  category: Category;
};

export type RenderCategoryProps = {
  setProperty: SetProperty;
  createBatchUpdate: CreateBatchUpdate;
  currentStyle: Style;
  sectionStyle: {
    [Property in keyof Style]-?: RenderPropertyProps;
  };
  inheritedStyle: InheritedStyle;
  category: Category;
  styleConfigsByCategory: Array<RenderPropertyProps>;
  moreStyleConfigsByCategory: Array<RenderPropertyProps>;
};

export type RenderPropertyProps = {
  setProperty: SetProperty;
  currentStyle: Style;
  inheritedStyle: InheritedStyle;
  styleConfig: StyleConfig;
  category: Category;
};

export const renderProperty = ({
  currentStyle,
  inheritedStyle,
  setProperty,
  styleConfig,
  category,
}: RenderPropertyProps) => {
  const Control = controls[styleConfig.control];
  const { property } = styleConfig;
  if (!Control) return null;

  return (
    <Grid key={category + property} css={{ gridTemplateColumns: "40% 60%" }}>
      <PropertyName property={styleConfig.property} label={styleConfig.label} />
      <Control
        currentStyle={currentStyle}
        inheritedStyle={inheritedStyle}
        setProperty={setProperty}
        styleConfig={styleConfig}
        category={category}
      />
    </Grid>
  );
};

export const renderCategory = ({
  setProperty,
  createBatchUpdate,
  currentStyle,
  sectionStyle,
  inheritedStyle,
  category,
  styleConfigsByCategory,
  moreStyleConfigsByCategory,
}: RenderCategoryProps) => {
  const Category = sections[category];
  if (!Category) {
    return (
      <>
        {styleConfigsByCategory.map((entry) => renderProperty(entry))}
        <ShowMore
          styleConfigs={moreStyleConfigsByCategory.map((entry) =>
            renderProperty(entry)
          )}
        />
      </>
    );
  }

  return (
    <Category
      setProperty={setProperty}
      createBatchUpdate={createBatchUpdate}
      currentStyle={currentStyle}
      sectionStyle={sectionStyle}
      inheritedStyle={inheritedStyle}
      category={category}
      styleConfigsByCategory={styleConfigsByCategory}
      moreStyleConfigsByCategory={moreStyleConfigsByCategory}
    />
  );
};

export const shouldRenderCategory = ({
  currentStyle,
  category,
}: RenderCategoryProps) => {
  switch (category) {
    case "flexChild":
      return (currentStyle.display?.value as string)?.includes("flex");
    case "gridChild":
      return (currentStyle.display?.value as string)?.includes("grid");
  }

  return true;
};

const sections: {
  [key: string]: (props: RenderCategoryProps) => JSX.Element | null;
} = {
  layout: LayoutSection,
  spacing: SpacingSection,
};

const controls: {
  [key: string]: (props: ControlProps) => JSX.Element | null;
} = {
  Menu: MenuControl,
  Text: TextControl,
  Color: ColorControl,
  Select: SelectControl,
  FontFamily: FontFamilyControl,
  Image: BackgroundImageControl,
};<|MERGE_RESOLUTION|>--- conflicted
+++ resolved
@@ -16,13 +16,9 @@
   FontFamilyControl,
 } from "./controls";
 import { ShowMore } from "./shared/show-more";
-<<<<<<< HEAD
-import { LayoutSection } from "./sections";
+import { LayoutSection, SpacingSection } from "./sections";
 import { BackgroundImageControl } from "./controls/background-image/background-image-control";
-=======
-import { LayoutSection, SpacingSection } from "./sections";
 import { PropertyName } from "./shared/property-name";
->>>>>>> 400884a5
 
 export type PropertyProps = {
   property: StyleProperty;
