--- conflicted
+++ resolved
@@ -17,15 +17,11 @@
   return assets;
 };
 
-<<<<<<< HEAD
-const createAssetInDb = async (
-=======
 const forceFloat = (number: number) => {
   return parseFloat(Number(number).toFixed(1));
 };
 
-export const create = async (
->>>>>>> 6565b45c
+const createAssetInDb = async (
   projectId: Project["id"],
   values: {
     name: string;
